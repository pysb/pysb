--- conflicted
+++ resolved
@@ -22,17 +22,12 @@
 - conda install --yes -c conda-forge python="$PYVER"
     numpy scipy matplotlib sympy nose h5py pexpect pandas theano networkx
     pydot codecov mock cython
-<<<<<<< HEAD
-- if [[ $PYVER == 2.7 ]]; then pip install weave; fi
-- conda install --yes -c SBMLTeam python-libsbml
-# enable openmp parallelization in amici install
-- export AMICI_CXXFLAGS=-fopenmp; export AMICI_LDFLAGS=-fopenmp
-- pip install libroadrunner twine amici
-=======
 - if [[ $PYVER != 3.8 ]]; then conda install --yes -c SBMLTeam python-libsbml; else pip install python-libsbml; fi
 # libroadrunner is not currently available for Python 3.8
 - if [[ $PYVER != 3.8 ]]; then pip install libroadrunner twine; else pip install twine; fi
->>>>>>> df184d04
+# enable openmp parallelization in amici install
+- export AMICI_CXXFLAGS=-fopenmp; export AMICI_LDFLAGS=-fopenmp
+- pip install amici
 - mkdir -p ~/.config/matplotlib
 - echo "backend:Agg" > ~/.config/matplotlib/matplotlibrc
 # create swig alias for swig3.0
