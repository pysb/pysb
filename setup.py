from ez_setup import use_setuptools
use_setuptools()
from setuptools import setup
import setuptools.command.build_py

import versioneer

import sys, os, subprocess, re

class build_py(setuptools.command.build_py.build_py):
    # Simplest way to use a specific list of fixers. Note use_2to3_fixers will
    # be ignored.
    fixer_names = ['lib2to3.fixes.fix_ne']

def main():

    cmdclass = {'build_py': build_py}
    cmdclass.update(versioneer.get_cmdclass())

    setup(name='pysb',
          version=versioneer.get_version(),
          description='Python Systems Biology modeling framework',
          long_description='PySB (pronounced "Pie Ess Bee") is a framework ' + \
              'for building rule-based mathematical models of biochemical ' + \
              'systems. It works nicely with scientific Python libraries ' + \
              'such as NumPy, SciPy and SymPy for model simulation and ' + \
              'analysis.',
          author='Jeremy Muhlich',
          author_email='jmuhlich@bitflood.org',
          url='http://pysb.org/',
<<<<<<< HEAD
          packages=['pysb', 'pysb.generator', 'pysb.tools', 'pysb.examples',
                    'pysb.export', 'pysb.simulator', 'pysb.testing', 
=======
          packages=['pysb', 'pysb.generator', 'pysb.importers', 'pysb.tools',
                    'pysb.examples', 'pysb.export', 'pysb.testing',
>>>>>>> 7fcc94fd
                    'pysb.tests'],
          scripts=['scripts/pysb_export'],
          # We should really specify some minimum versions here.
          install_requires=['numpy', 'scipy', 'sympy'],
          setup_requires=['nose'],
          tests_require=['coverage', 'pygraphviz', 'matplotlib', 'pexpect'],
          cmdclass=cmdclass,
          use_2to3=True,
          keywords=['systems', 'biology', 'model', 'rules'],
          classifiers=[
            'Development Status :: 5 - Production/Stable',
            'Environment :: Console',
            'Intended Audience :: Science/Research',
            'License :: OSI Approved :: BSD License',
            'Operating System :: OS Independent',
            'Programming Language :: Python :: 2',
            'Programming Language :: Python :: 3',
            'Topic :: Scientific/Engineering :: Bio-Informatics',
            'Topic :: Scientific/Engineering :: Chemistry',
            'Topic :: Scientific/Engineering :: Mathematics',
            ],
          )

if __name__ == '__main__':
    main()<|MERGE_RESOLUTION|>--- conflicted
+++ resolved
@@ -28,14 +28,9 @@
           author='Jeremy Muhlich',
           author_email='jmuhlich@bitflood.org',
           url='http://pysb.org/',
-<<<<<<< HEAD
-          packages=['pysb', 'pysb.generator', 'pysb.tools', 'pysb.examples',
-                    'pysb.export', 'pysb.simulator', 'pysb.testing', 
-=======
           packages=['pysb', 'pysb.generator', 'pysb.importers', 'pysb.tools',
-                    'pysb.examples', 'pysb.export', 'pysb.testing',
->>>>>>> 7fcc94fd
-                    'pysb.tests'],
+                    'pysb.examples', 'pysb.export', 'pysb.simulator',
+                    'pysb.testing', 'pysb.tests'],
           scripts=['scripts/pysb_export'],
           # We should really specify some minimum versions here.
           install_requires=['numpy', 'scipy', 'sympy'],
