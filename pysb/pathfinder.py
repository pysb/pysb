--- conflicted
+++ resolved
@@ -70,18 +70,6 @@
         },
         'conda_install_cmd': 'conda install -c alubbock cupsoda'
     },
-    'cuTauLeaping': {
-        'name': 'cuTauLeaping',
-        'executable': {
-            'posix': 'cuTauLeaping',
-            'nt': 'cuTauLeaping.exe'
-        },
-        'env_var': 'cuTauLeaping',
-        'search_paths': {
-            'posix': ('/usr/local/share/cuTauLeaping',),
-            'nt': ('c:/Program Files/cuTauLeaping',)
-        }
-    },
     'stochkit_ssa': {
         'name': 'StochKit [SSA]',
         'executable': {
@@ -107,8 +95,8 @@
         'search_paths': {
             'posix': ('/usr/local/share/StochKit',),
             'nt': ('c:/Program Files/StochKit',)
-<<<<<<< HEAD
-        }
+        },
+        'conda_install_cmd': 'conda install -c alubbock stochkit'
     },
     'nvcc': {
         'name': 'NVIDIA CUDA compiler',
@@ -122,12 +110,7 @@
             'nt': (
             r'C:\Program Files\NVIDIA GPU Computing Toolkit\CUDA\v10.0\bin',)
         }
-=======
-        },
-        'conda_install_cmd': 'conda install -c alubbock stochkit'
->>>>>>> 5dc16041
     }
-
 }
 _path_cache = {}
 
