--- conflicted
+++ resolved
@@ -231,12 +231,7 @@
                             if value_obj in self._model.parameters:
                                 pi = self._model.parameters.index(value_obj)
                                 value = self.param_values[
-<<<<<<< HEAD
-                                    sim if len(self.param_values) > 1 else
-                                    0][pi]
-=======
                                     sim if n_sims_params > 1 else 0][pi]
->>>>>>> d9b76b23
                             elif value_obj in self._model.expressions:
                                 value = value_obj.expand_expr().evalf(subs=subs[sim])
                         else:
