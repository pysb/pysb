--- conflicted
+++ resolved
@@ -3,11 +3,7 @@
 
 __all__ = ['Observable', 'Initial', 'MatchOnce', 'Model', 'Monomer',
            'Parameter', 'Compartment', 'Rule', 'Expression', 'ANY', 'WILD',
-<<<<<<< HEAD
-           'Annotation', 'Tag']
-=======
-           'Annotation', 'MultiState']
->>>>>>> 468e6cf3
+           'Annotation', 'MultiState', 'Tag']
 
 try:
     import reinteract         # fails if reinteract not installed
