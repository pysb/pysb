--- conflicted
+++ resolved
@@ -689,11 +689,7 @@
                 bond_num = None
                 if state_or_bond is WILD:
                     continue
-<<<<<<< HEAD
-                elif isinstance(state_or_bond, (str, unicode)):
-=======
                 elif isinstance(state_or_bond, basestring):
->>>>>>> c55f3a57
                     state = state_or_bond
                 elif isinstance(state_or_bond, collections.Iterable) and len(
                         state_or_bond) == 2:
