import sys
import os
import errno
import warnings
import inspect
import re
import collections
import weakref
import copy
import itertools
import sympy
import numpy as np
import scipy.sparse
import networkx as nx

try:
    reload
except NameError:
    from imp import reload
try:
    basestring
except NameError:
    # Under Python 3, do not pretend that bytes are a valid string
    basestring = str
    long = int


def MatchOnce(pattern):
    """Make a ComplexPattern match-once."""
    cp = as_complex_pattern(pattern).copy()
    cp.match_once = True
    return cp


# A module may define a global with this name (_pysb_doctest_...) to request
# that SelfExporter not issue any ModelExistsWarnings from doctests defined
# therein. (This is the best method we could come up with to manage this
# behavior, as doctest doesn't offer per-doctest setup/teardown.)
_SUPPRESS_MEW = '_pysb_doctest_suppress_modelexistswarning'

class SelfExporter(object):

    """
    Make model components appear in the calling module's namespace.

    This class is for pysb internal use only. Do not construct any instances.

    """
    
    do_export = True
    default_model = None
    target_globals = None   # the globals dict to which we'll export our symbols
    target_module = None    # the module to which we've exported

    @staticmethod
    def export(obj):
        """Export an object by name and add it to the default model."""

        if not SelfExporter.do_export:
            return
        if not isinstance(obj, (Model, Component)):
            raise Exception("%s is not a type that is understood by SelfExporter" % str(type(obj)))

        # determine the module from which we were called (we need to do this here so we can
        # calculate stacklevel for use in the warning at the bottom of this method)
        cur_module = inspect.getmodule(inspect.currentframe())
        caller_frame = inspect.currentframe()
        # walk up through the stack until we hit a different module
        stacklevel = 1
        while inspect.getmodule(caller_frame) == cur_module:
            stacklevel += 1
            caller_frame = caller_frame.f_back

        # use obj's name as the symbol to export it to (unless modified below)
        export_name = obj.name

        if isinstance(obj, Model):
            new_target_module = inspect.getmodule(caller_frame)
            if SelfExporter.default_model is not None \
                    and new_target_module is SelfExporter.target_module:
                # Warn, unless running a doctest whose containing module set the
                # magic global which tells us to suppress it.
                if not (
                    caller_frame.f_code.co_filename.startswith('<doctest ') and
                    caller_frame.f_globals.get(_SUPPRESS_MEW)):
                    warnings.warn("Redefining model! (You can probably ignore "
                                  "this if you are running code interactively)",
                                  ModelExistsWarning, stacklevel)
                SelfExporter.cleanup()
            SelfExporter.target_module = new_target_module
            SelfExporter.target_globals = caller_frame.f_globals
            SelfExporter.default_model = obj
            # if not set, assign model's name from the module it lives in. very sneaky and fragile.
            if obj.name is None:
                if SelfExporter.target_module == sys.modules['__main__']:
                    # user ran model .py directly
                    model_path = inspect.getfile(sys.modules['__main__'])
                    model_filename = os.path.basename(model_path)
                    module_name = re.sub(r'\.py$', '', model_filename)
                elif SelfExporter.target_module is not None:
                    # model is imported by some other script (typical case)
                    module_name = SelfExporter.target_module.__name__
                else:
                    # user is defining a model interactively (not really supported, but we'll try)
                    module_name = '_interactive_'
                obj.name = module_name   # internal name for identification
                export_name = 'model'    # symbol name for export
        elif isinstance(obj, Component):
            if SelfExporter.default_model is None:
                raise ModelNotDefinedError
            SelfExporter.default_model.add_component(obj)

        # load obj into target namespace under obj.name
        if export_name in SelfExporter.target_globals:
            warnings.warn("'%s' already defined" % (export_name), SymbolExistsWarning, stacklevel)
        SelfExporter.target_globals[export_name] = obj

    @staticmethod
    def add_initial(initial):
        """Add an Initial to the default model."""
        if not SelfExporter.do_export:
            return
        if not isinstance(initial, Initial):
            raise ValueError("initial must be an Initial object")
        if SelfExporter.default_model is None:
            raise ModelNotDefinedError
        SelfExporter.default_model.add_initial(initial)

    @staticmethod
    def cleanup():
        """Delete previously exported symbols."""
        if SelfExporter.default_model is None:
            return
        for name in [c.name for c in SelfExporter.default_model.all_components()] + ['model']:
            if name in SelfExporter.target_globals:
                del SelfExporter.target_globals[name]
        SelfExporter.default_model = None
        SelfExporter.target_globals = None
        SelfExporter.target_module = None

    @staticmethod
    def rename(obj, new_name):
        """Rename a previously exported symbol"""
        if new_name in SelfExporter.target_globals:
            msg = "'%s' already defined" % new_name
            warnings.warn(msg, SymbolExistsWarning, 2)
        if obj.name in SelfExporter.target_globals:
            obj = SelfExporter.target_globals[obj.name]
            SelfExporter.target_globals[new_name] = obj
            del SelfExporter.target_globals[obj.name]
        else:
            raise ValueError("Could not find object in global namespace by its"
                             "name '%s'" % obj.name)


class Symbol(sympy.Dummy):
<<<<<<< HEAD
    def __new__(cls, name, value=0.0, _export=True, **kwargs):
        kwargs.pop('value', None)
        kwargs.pop('_export', None)
        real = kwargs.pop('real', True)
        return super(Symbol, cls).__new__(cls, name, real=real, **kwargs)
=======
    def __new__(cls, name):
        return super(Symbol, cls).__new__(cls, name)
>>>>>>> b4a5d869

    def _lambdacode(self, printer, **kwargs):
        """ custom printer method that ensures that the dummyid is not
        appended when printing code """
        return self.name


class Component(object):

    """
    The base class for all the named things contained within a model.

    Parameters
    ----------
    name : string
        Name of the component. Must be unique within the containing model.

    Attributes
    ----------
    name : string
        Name of the component.
    model : weakref(Model)
        Containing model.

    """
    _VARIABLE_NAME_REGEX = re.compile(r'[_a-z][_a-z0-9]*\Z', re.IGNORECASE)

    def __init__(self, name, _export=True):
        if not self._VARIABLE_NAME_REGEX.match(name):
            raise InvalidComponentNameError(name)
        self.name = name
        self.model = None  # to be set in Model.add_component
        self._export = _export
        if self._export:
            self._do_export()

        # Try to find calling module by walking the stack
        self._modules = []
        self._function = None
        # We assume we're dealing with Component subclasses here
        frame = inspect.currentframe().f_back
        while frame is not None:
            mod_name = frame.f_globals.get('__name__', '__unnamed__')
            if mod_name in ['IPython.core.interactiveshell', '__main__']:
                break
            if mod_name != 'pysb.core' and not \
                    mod_name.startswith('importlib.'):
                self._modules.append(mod_name)
                if self._function is None:
                    if mod_name == 'pysb.macros':
                        self._function = frame.f_back.f_code.co_name
                    else:
                        self._function = frame.f_code.co_name
            frame = frame.f_back

    def __getstate__(self):
        # clear the weakref to parent model (restored in Model.__setstate__)
        state = self.__dict__.copy()
        state.pop('model', None)
        # Force _export to False; we don't want the unpickling process to
        # trigger SelfExporter.export!
        state['_export'] = False
        return state

    def _do_export(self):
        try:
            SelfExporter.export(self)
        except ComponentDuplicateNameError as e:
            # re-raise to hide the stack trace below this point -- it's irrelevant to the user
            # and makes the error harder to understand
            raise e

    def rename(self, new_name):
        """Change component's name.

        This is typically only needed when deriving one model from another and
        it would be desirable to change a component's name in the derived
        model."""
        if self.model:
            self.model()._rename_component(self, new_name)
        if self._export:
            SelfExporter.rename(self, new_name)
        self.name = new_name


class Monomer(Component):
    """
    Model component representing a protein or other molecule.

    Parameters
    ----------
    sites : list of strings, optional
        Names of the sites.
    site_states : dict of string => string, optional
        Allowable states for sites. Keys are sites and values are lists of
        states. Sites which only take part in bond formation and never take on a
        state may be omitted.

    Attributes
    ----------
    Identical to Parameters (see above).

    Notes
    -----

    A Monomer instance may be \"called\" like a function to produce a
    MonomerPattern, as syntactic sugar to approximate rule-based modeling
    language syntax. It is typically called with keyword arguments where the arg
    names are sites and values are site conditions such as bond numbers or
    states (see the Notes section of the :py:class:`MonomerPattern`
    documentation for details). To help in situations where kwargs are unwieldy
    (for example if a site name is computed dynamically or stored in a variable)
    a dict following the same layout as the kwargs may be passed as the first
    and only positional argument instead.

    Site names and state values must start with a letter, or one or more
    underscores followed by a letter. Any remaining characters must be
    alphanumeric or underscores.
    """
    def __init__(self, name, sites=None, site_states=None, _export=True):
        # Create default empty containers.
        if sites is None:
            sites = []
        if site_states is None:
            site_states = {}

        # ensure sites is some kind of list (presumably of strings) but not a
        # string itself
        if not isinstance(sites, collections.Iterable) or \
               isinstance(sites, basestring):
            raise ValueError("sites must be a list of strings")

        # ensure no duplicate sites and validate each site name
        sites_seen = {}
        for site in sites:
            if not self._VARIABLE_NAME_REGEX.match(site):
                raise ValueError('Invalid site name: ' + str(site))
            sites_seen.setdefault(site, 0)
            sites_seen[site] += 1

        # ensure site_states keys are all known sites
        unknown_sites = [site for site in site_states if not site in sites_seen]
        if unknown_sites:
            raise ValueError("Unknown sites in site_states: " +
                             str(unknown_sites))
        # ensure site_states values are all strings
        invalid_sites = [site for (site, states) in site_states.items()
                         if not all([isinstance(s, basestring)
                                     and self._VARIABLE_NAME_REGEX.match(s)
                                     for s in states])]
        if invalid_sites:
            raise ValueError("Invalid or non-string state values in "
                             "site_states for sites: " + str(invalid_sites))

        self.sites = list(sites)
        self.site_states = site_states
        Component.__init__(self, name, _export)

    def __call__(self, conditions=None, **kwargs):
        """
        Return a MonomerPattern object based on this Monomer.

        See the Notes section of this class's documentation for details.

        Parameters
        ----------
        conditions : dict, optional
            See MonomerPattern.site_conditions.
        **kwargs : dict
            See MonomerPattern.site_conditions.

        """
        return MonomerPattern(self, extract_site_conditions(conditions,
                                                            **kwargs), None)

    def __repr__(self):
        value = '%s(%s' % (self.__class__.__name__, repr(self.name))
        if self.sites:
            value += ', %s' % repr(self.sites)
        if self.site_states:
            value += ', %s' % repr(self.site_states)
        value += ')'
        return value


def _check_state(monomer, site, state):
    """ Check a monomer site allows the specified state """
    if state not in monomer.site_states[site]:
        args = state, monomer.name, site, monomer.site_states[site]
        template = "Invalid state choice '{}' in Monomer {}, site {}. Valid " \
                   "state choices: {}"
        raise ValueError(template.format(*args))
    return True


def _check_bond(bond):
    """ A bond can either by a single int, WILD, ANY, or a list of ints """
    return (
        isinstance(bond, int)
        or bond is WILD
        or bond is ANY
        or isinstance(bond, list) and all(isinstance(b, int) for b in bond)
    )


def is_state_bond_tuple(state):
    """ Check the argument is a (state, bond) tuple for a Mononer site """
    return (
        isinstance(state, tuple)
        and len(state) == 2
        and isinstance(state[0], basestring)
        and _check_bond(state[1])
    )


def _check_state_bond_tuple(monomer, site, state):
    """ Check that 'state' is a (state, bond) tuple, and validate the state """
    return is_state_bond_tuple(state) and _check_state(monomer, site, state[0])


def validate_site_value(state, monomer=None, site=None, _in_multistate=False):
    if state is None:
        return True
    elif isinstance(state, basestring):
        if monomer and site:
            if not _check_state(monomer, site, state):
                return False
        return True
    elif _check_bond(state):
        return True
    elif is_state_bond_tuple(state):
        if monomer and site:
            _check_state(monomer, site, state[0])
        return True
    elif isinstance(state, MultiState):
        if _in_multistate:
            raise ValueError('Cannot nest MultiState within each other')

        if monomer and site:
            site_counts = collections.Counter(monomer.sites)
            if len(state) > site_counts[site]:
                raise ValueError(
                    'MultiState for site "{}" on monomer "{}" has maximum '
                    'length {}'.format(site, monomer.name, site_counts[site])
                )

            return all(validate_site_value(s, monomer, site, True) for s in
                       state)

        return True
    else:
        return False


class MultiState(object):
    """
    MultiState for a Monomer (also known as duplicate sites)

    MultiStates are duplicate copies of a site which each have the same name and
    semantics. In BioNetGen, these are known as duplicate sites. MultiStates
    are not supported by Kappa.

    When declared, a MultiState instance is not connected to any Monomer or
    site, so full validation is deferred until it is used as part of a
    :py:class:`MonomerPattern` or :py:class:`ComplexPattern`.

    Examples
    --------

    Define a Monomer "A" with MultiState "a", which has two copies, and
    Monomer "B" with MultiState "b", which also has two copies but can take
    state values "u" and "p":

    >>> Model()  # doctest:+ELLIPSIS
    <Model '_interactive_' (monomers: 0, ...
    >>> Monomer('A', ['a', 'a'])  # BNG: A(a, a)
    Monomer('A', ['a', 'a'])
    >>> Monomer('B', ['b', 'b'], {'b': ['u', 'p']})  # BNG: B(b~u~p, b~u~p)
    Monomer('B', ['b', 'b'], {'b': ['u', 'p']})

    To specify MultiStates, use the MultiState class. Here are some valid
    examples of MultiState patterns, with their BioNetGen equivalents:

    >>> A(a=MultiState(1, 2))  # BNG: A(a!1,a!2)
    A(a=MultiState(1, 2))
    >>> B(b=MultiState('u', 'p'))  # BNG: A(A~u,A~p)
    B(b=MultiState('u', 'p'))
    >>> A(a=MultiState(1, 2)) % B(b=MultiState(('u', 1), 2))  # BNG: A(a!1, a!2).B(b~u!1, b~2)
    A(a=MultiState(1, 2)) % B(b=MultiState(('u', 1), 2))
    """
    def __init__(self, *args):
        if len(args) == 1:
            raise ValueError('MultiState should not be used when only a single '
                             'site is specified')
        self.sites = args
        for s in self.sites:
            validate_site_value(s, _in_multistate=True)

    def __len__(self):
        return len(self.sites)

    def __iter__(self):
        return iter(self.sites)

    def __repr__(self):
        return '{}({})'.format(self.__class__.__name__, ', '.join(
            repr(s) for s in self))


class MonomerPattern(object):

    """
    A pattern which matches instances of a given monomer.

    Parameters
    ----------
    monomer : Monomer
        The monomer to match.
    site_conditions : dict
        The desired state of the monomer's sites. Keys are site names and values
        are described below in Notes.
    compartment : Compartment or None
        The desired compartment where the monomer should exist. None means
        \"don't-care\".

    Attributes
    ----------
    Identical to Parameters (see above).

    Notes
    -----
    The acceptable values in the `site_conditions` dict are as follows:

    * ``None`` : no bond
    * *str* : state
    * *int* : a bond (to a site with the same number in a ComplexPattern)
    * *list of int* : multi-bond (not valid in Kappa)
    * ``ANY`` : \"any\" bond (bound to something, but don't care what)
    * ``WILD`` : \"wildcard\" bond (bound or not bound)
    * *tuple of (str, int)* : state with specified bond
    * *tuple of (str, WILD)* : state with wildcard bond
    * *tuple of (str, ANY)* : state with any bond
    * MultiState : duplicate sites

    If a site is not listed in site_conditions then the pattern will match any
    state for that site, i.e. \"don't write, don't care\".

    """
    def __init__(self, monomer, site_conditions, compartment):
        # ensure all keys in site_conditions are sites in monomer
        unknown_sites = [site for site in site_conditions
                              if site not in monomer.sites]
        if unknown_sites:
            raise Exception("MonomerPattern with unknown sites in " +
                            str(monomer) + ": " + str(unknown_sites))

        invalid_sites = []
        for (site, state) in site_conditions.items():
            if not validate_site_value(state, monomer, site):
                invalid_sites.append(site)
        if invalid_sites:
            raise ValueError("Invalid state value for sites: " +
                             '; '.join(['%s=%s' % (s, str(site_conditions[s]))
                                       for s in invalid_sites]) +
                             ' in {}'.format(monomer))

        # ensure compartment is a Compartment
        if compartment and not isinstance(compartment, Compartment):
            raise ValueError("compartment is not a Compartment object")

        self.monomer = monomer
        self.site_conditions = site_conditions
        self.compartment = compartment
        self._graph = None
        self._tag = None

    def is_concrete(self):
        """
        Return a bool indicating whether the pattern is 'concrete'.

        'Concrete' means the pattern satisfies ALL of the following:

        1. All sites have specified conditions
        2. If the model uses compartments, the compartment is specified.

        """
        # 1.
        sites_ok = self.is_site_concrete()
        # 2.
        compartment_ok = not self.monomer.model().compartments or self.compartment
        return compartment_ok and sites_ok

    def is_site_concrete(self):
        """
        Return a bool indicating whether the pattern is 'site-concrete'.

        'Site-concrete' means all sites have specified conditions."""
        dup_sites = {k: v for k, v in
                     collections.Counter(self.monomer.sites).items() if v > 1}
        if len(self.site_conditions) != len(self.monomer.sites) and \
                not dup_sites:
            return False
        for site_name, site_val in self.site_conditions.items():
            if site_name in dup_sites:
                if not isinstance(site_val, MultiState) or \
                        len(site_val) < dup_sites[site_name]:
                    return False

                if not all(self._site_instance_concrete(site_name, s)
                           for s in site_val):
                    return False
            elif not self._site_instance_concrete(site_name, site_val):
                return False

        return True

    def _site_instance_concrete(self, site_name, site_val):
        if isinstance(site_val, basestring):
            site_state = site_val
            site_bond = None
        elif isinstance(site_val, tuple):
            site_state, site_bond = site_val
        else:
            site_bond = site_val
            site_state = None

        if site_bond is ANY or site_bond is WILD:
            return False
        if site_state is None and site_name in \
                self.monomer.site_states.keys():
            return False

        return True

    def _as_graph(self):
        """
        Convert MonomerPattern to networkx graph, caching the result

        See :func:`ComplexPattern._as_graph` for implementation details
        """
        if self._graph is None:
            self._graph = as_complex_pattern(self)._as_graph()

        return self._graph

    def __call__(self, conditions=None, **kwargs):
        """Build a new MonomerPattern with updated site conditions. Can be used
        to obtain a shallow copy by passing an empty argument list."""
        # The new object will have references to the original monomer and
        # compartment, and a shallow copy of site_conditions which has been
        # updated according to our args (as in Monomer.__call__).
        site_conditions = self.site_conditions.copy()
        site_conditions.update(extract_site_conditions(conditions, **kwargs))
        mp = MonomerPattern(self.monomer, site_conditions, self.compartment)
        mp._tag = self._tag
        return mp

    def __add__(self, other):
        if isinstance(other, MonomerPattern):
            return ReactionPattern([ComplexPattern([self], None), ComplexPattern([other], None)])
        if isinstance(other, ComplexPattern):
            return ReactionPattern([ComplexPattern([self], None), other])
        elif other is None:
            rp = as_reaction_pattern(self)
            rp.complex_patterns.append(None)
            return rp
        else:
            return NotImplemented

    def __radd__(self, other):
        if other is None:
            rp = as_reaction_pattern(self)
            rp.complex_patterns = [None] + rp.complex_patterns
            return rp
        else:
            return NotImplemented

    def __mod__(self, other):
        if isinstance(other, MonomerPattern):
            return ComplexPattern([self, other], None)
        else:
            return NotImplemented

    def __rshift__(self, other):
        return build_rule_expression(self, other, False)

    def __rrshift__(self, other):
        return build_rule_expression(other, self, False)

    def __or__(self, other):
        return build_rule_expression(self, other, True)

    def __ne__(self, other):
        warnings.warn("'<>' for reversible rules will be removed in a future "
                      "version of PySB. Use '|' instead.",
                      DeprecationWarning,
                      stacklevel=2)
        return self.__or__(other)

    def __pow__(self, other):
        if isinstance(other, Compartment):
            if self.compartment is not None:
                raise CompartmentAlreadySpecifiedError()
            mp_new = self()
            mp_new.compartment = other
            return mp_new
        else:
            return NotImplemented

    def __matmul__(self, other):
        if not isinstance(other, Tag):
            return NotImplemented

        if self._tag:
            raise TagAlreadySpecifiedError()

        # Need to upgrade to a ComplexPattern
        cp_new = as_complex_pattern(self)
        cp_new._tag = other
        return cp_new

    def __repr__(self):
        value = '%s(' % self.monomer.name
        sites_unique = list(collections.OrderedDict.fromkeys(
            self.monomer.sites))
        value += ', '.join([
                k + '=' + repr(self.site_conditions[k])
                for k in sites_unique
                if k in self.site_conditions
                ])
        value += ')'
        if self.compartment is not None:
            value += ' ** ' + self.compartment.name
        if self._tag:
            value = '{} @ {}'.format(self._tag.name, value)
        return value


class ComplexPattern(object):

    """
    A bound set of MonomerPatterns, i.e. a pattern to match a complex.

    In BNG terms, a list of patterns combined with the '.' operator.

    Parameters
    ----------
    monomer_patterns : list of MonomerPatterns
        MonomerPatterns that make up the complex.
    compartment : Compartment or None
        Location restriction. None means don't care.
    match_once : bool, optional
        If True, the pattern will only count once against a species in which the
        pattern can match the monomer graph in multiple distinct ways. If False
        (default), the pattern will count as many times as it matches the
        monomer graph, leading to a faster effective reaction rate.

    Attributes
    ----------
    Identical to Parameters (see above).

    """

    def __init__(self, monomer_patterns, compartment, match_once=False):
        # ensure compartment is a Compartment
        if compartment and not isinstance(compartment, Compartment):
            raise Exception("compartment is not a Compartment object")

        # Drop species cpt, if redundant
        if compartment and len(monomer_patterns) == 1 and \
                monomer_patterns[0].compartment == compartment:
            compartment = None

        self.monomer_patterns = monomer_patterns
        self.compartment = compartment
        self.match_once = match_once
        self._graph = None
        self._tag = None

    def is_concrete(self):
        """
        Return a bool indicating whether the pattern is 'concrete'.

        'Concrete' means the pattern satisfies ANY of the following:
        1. All monomer patterns are concrete
        2. The compartment is specified AND all monomer patterns are site-concrete
        """
        # 1.
        mp_concrete_ok = all(mp.is_concrete() for mp in self.monomer_patterns)
        # 2.
        compartment_ok = self.compartment is not None and \
            all(mp.is_site_concrete() for mp in self.monomer_patterns)
        return mp_concrete_ok or compartment_ok

    def _as_graph(self):
        """
        Return the ComplexPattern represented as a networkx graph

        ComplexPatterns can be represented as a graph. This is mainly useful
        for comparing if ComplexPatterns are equivalent (see
        :func:`ComplexPattern.is_equivalent_to`).

        It turns out this is non-trivial because 1) bond numbering is
        arbitrary and 2) ComplexPatterns can contain MonomerPatterns which
        are identical. The latter problem makes it impossible to merely
        order the MonomerPatterns using a canonical ordering for comparison,
        while ensuring correctness in all cases [Blinov2006]_.

        We solve the problem using broadly the same approach as BioNetGen -
        encode each complex pattern as a graph and check if they are
        isomorphic to each other [Faeder2009]_. However, our approach
        differs in that we do not need to use a hierarchical graph like
        BioNetGen's hnauty algorithm. We use networkx, in which graph nodes are
        Python objects rather than strings; thus, we ensure that
        monomers/sites/states with the same name are not evaluated to be
        equal, because they have different object type.

        **Implementation details**
        Each monomer, site, state and compartment is represented as a node.
        Edges represent bonds (when between sites), or a relationship
        (monomers have sites, sites have states, MonomerPatterns and
        ComplexPatterns can have Compartments). A special "no bond" node is
        used to denote that the connected site is unbound; this is necessary
        because pattern matching is performed by checking for an isomorphic
        subgraph, and we need to distinguish between explicitly unbound and
        unspecified bond (equivalent to the `ANY` keyword).

        Internally, networkx references nodes using an integer. We use a
        private autoincrementing integer generator function `autoinc` to track
        nodes, but this is not used when checking graph isomorphism (instead,
        node to node object equality is checked).

        The `WILD` keyword should match any bond except the special "no
        bond" node - as special private `WildTester` function is used for
        this purpose.

        Compartment nodes are tracked and kept unique by the private
        `add_or_get_compartment_node` function, which uses a dictionary to
        track Compartment->node_id mapping.

        .. [Blinov2006] https://link.springer.com/chapter/10.1007%2F11905455_5
        .. [Faeder2009] https://www.csb.pitt.edu/Faculty/Faeder/Publications/Reprints/Faeder_2009.pdf
        """
        if self._graph is not None:
            return self._graph

        NO_BOND = 'NoBond'

        def autoinc():
            i = 0
            while True:
                yield i
                i += 1
        node_count = autoinc()

        class AnyBondTester(object):
            def __eq__(self, other):
                return not isinstance(other, Component) and other != NO_BOND

        any_bond_tester = AnyBondTester()

        bond_edges = collections.defaultdict(list)
        g = nx.Graph()
        _cpt_nodes = {}

        def add_or_get_compartment_node(cpt):
            try:
                return _cpt_nodes[cpt]
            except KeyError:
                cpt_node_id = next(node_count)
                _cpt_nodes[cpt] = cpt_node_id
                g.add_node(cpt_node_id, id=cpt)
                return cpt_node_id

        species_cpt_node_id = None
        if self.compartment:
            species_cpt_node_id = add_or_get_compartment_node(self.compartment)

        def _handle_site_instance(state_or_bond):
            mon_site_id = next(node_count)
            g.add_node(mon_site_id, id=site)
            g.add_edge(mon_node_id, mon_site_id)
            state = None
            bond_num = None
            if state_or_bond is WILD:
                return
            elif isinstance(state_or_bond, basestring):
                state = state_or_bond
            elif is_state_bond_tuple(state_or_bond):
                state = state_or_bond[0]
                bond_num = state_or_bond[1]
            elif isinstance(state_or_bond, (int, list)):
                bond_num = state_or_bond
            elif state_or_bond is not ANY and state_or_bond is not None:
                raise ValueError('Unrecognized state: {}'.format(
                    state_or_bond))

            if state_or_bond is ANY or bond_num is ANY:
                bond_num = any_bond_tester
                any_bond_tester_id = next(node_count)
                g.add_node(any_bond_tester_id, id=any_bond_tester)
                g.add_edge(mon_site_id, any_bond_tester_id)

            if state is not None:
                mon_site_state_id = next(node_count)
                g.add_node(mon_site_state_id, id=state)
                g.add_edge(mon_site_id, mon_site_state_id)

            if bond_num is None:
                bond_edges[NO_BOND].append(mon_site_id)
            elif isinstance(bond_num, int):
                bond_edges[bond_num].append(mon_site_id)
            elif isinstance(bond_num, list):
                for bond in bond_num:
                    bond_edges[bond].append(mon_site_id)

        for mp in self.monomer_patterns:
            mon_node_id = next(node_count)
            g.add_node(mon_node_id, id=mp.monomer)
            if mp.compartment or self.compartment:
                cpt_node_id = add_or_get_compartment_node(mp.compartment or
                                                          self.compartment)
                g.add_edge(mon_node_id, cpt_node_id)

            for site, state_or_bond in mp.site_conditions.items():
                if isinstance(state_or_bond, MultiState):
                    # Duplicate sites
                    [_handle_site_instance(s) for s in state_or_bond]
                else:
                    _handle_site_instance(state_or_bond)

        # Unbound edges
        unbound_sites = bond_edges.pop(NO_BOND, None)
        if unbound_sites is not None:
            no_bond_id = next(node_count)
            g.add_node(no_bond_id, id=NO_BOND)
            for unbound_site in unbound_sites:
                g.add_edge(unbound_site, no_bond_id)

        # Add bond edges
        for site_nodes in bond_edges.values():
            if len(site_nodes) == 1:
                # Treat dangling bond as WILD
                any_bond_tester_id = next(node_count)
                g.add_node(any_bond_tester_id, id=any_bond_tester)
                g.add_edge(site_nodes[0], any_bond_tester_id)
            for n1, n2 in itertools.combinations(site_nodes, 2):
                g.add_edge(n1, n2)

        # Remove the species compartment if all monomer nodes have a
        # compartment
        if species_cpt_node_id is not None and \
                        g.degree(species_cpt_node_id) == 0:
            g.remove_node(species_cpt_node_id)

        self._graph = g
        return self._graph

    def is_equivalent_to(self, other):
        """
        Test a concrete ComplexPattern for equality with another.

        Use of this method on non-concrete ComplexPatterns was previously
        allowed, but is now deprecated.
        """
        from pysb.pattern import match_complex_pattern
        # Didn't implement __eq__ to avoid confusion with __ne__ operator used
        # for Rule building

        # Check both patterns are concrete
        if not self.is_concrete() or not other.is_concrete():
            warnings.warn("is_equivalent_to() will only work with concrete "
                          "patterns in a future version", DeprecationWarning)

        return match_complex_pattern(self, other, exact=True)

    def matches(self, other):
        """
        Compare another ComplexPattern against this one

        Parameters
        ----------
        other: ComplexPattern
            A ComplexPattern to match against self

        Returns
        -------
        bool
            True if other matches self; False otherwise.

        """
        if not self.is_concrete():
            raise ValueError('matches() requires self to be a concrete '
                             'pattern')
        from pysb.pattern import match_complex_pattern
        return match_complex_pattern(other, self, exact=False)

    def copy(self):
        """
        Implement our own brand of shallow copy.

        The new object will have references to the original compartment, and
        copies of the monomer_patterns.
        """
        cp = ComplexPattern([mp() for mp in self.monomer_patterns],
                            self.compartment,
                            self.match_once)
        cp._tag = self._tag
        return cp

    def __call__(self, conditions=None, **kwargs):
        """Build a new ComplexPattern with updated site conditions."""

        kwargs = extract_site_conditions(conditions, **kwargs)

        # Ensure we don't have more than one of any Monomer in our patterns.
        mon_counts = collections.Counter(mp.monomer.name for mp in
                                         self.monomer_patterns)
        dup_monomers = [mon for mon, count in mon_counts.items() if count > 1]
        if dup_monomers:
            raise DuplicateMonomerError("ComplexPattern has duplicate "
                                        "Monomers: " + str(dup_monomers))

        # Ensure all specified sites are present in some Monomer.
        self_site_groups = (mp.monomer.sites for mp in self.monomer_patterns)
        self_sites = list(itertools.chain(*self_site_groups))
        unknown_sites = set(kwargs).difference(self_sites)
        if unknown_sites:
            raise UnknownSiteError("Unknown sites in argument list: " +
                                   ", ".join(unknown_sites))

        # Ensure no specified site is present in multiple Monomers.
        used_sites = [s for s in self_sites if s in kwargs]
        sgroups = itertools.groupby(sorted(used_sites))
        scounts = [(name, sum(1 for s in sites)) for name, sites in sgroups]
        dup_sites = [name for name, count in scounts if count > 1]
        if dup_sites:
            raise DuplicateSiteError("ComplexPattern has duplicate sites: " +
                                     str(dup_sites))

        # Copy self so we can modify it in place before returning it.
        cp = self.copy()
        # Build map from site name to MonomerPattern.
        site_map = {}
        for mp in cp.monomer_patterns:
            site_map.update(dict.fromkeys(mp.monomer.sites, mp))
        # Apply kwargs to our ComplexPatterns.
        for site, condition in kwargs.items():
            site_map[site].site_conditions[site] = condition
        return cp

    def __add__(self, other):
        if isinstance(other, ComplexPattern):
            return ReactionPattern([self, other])
        elif isinstance(other, MonomerPattern):
            return ReactionPattern([self, ComplexPattern([other], None)])
        elif other is None:
            rp = as_reaction_pattern(self)
            rp.complex_patterns.append(None)
            return rp
        else:
            return NotImplemented

    def __radd__(self, other):
        if other is None:
            rp = as_reaction_pattern(self)
            rp.complex_patterns = [None] + rp.complex_patterns
            return rp
        else:
            return NotImplemented

    def __mod__(self, other):
        if self._tag:
            raise ValueError('Tag should be specified at the end of the complex')
        if isinstance(other, MonomerPattern):
            return ComplexPattern(self.monomer_patterns + [other], self.compartment, self.match_once)
        elif isinstance(other, ComplexPattern):
            if self.compartment is not other.compartment:
                raise ValueError("merged ComplexPatterns must specify the same compartment")
            elif self.match_once != other.match_once:
                raise ValueError("merged ComplexPatterns must have the same value of match_once")
            return ComplexPattern(self.monomer_patterns + other.monomer_patterns, self.compartment, self.match_once)
        else:
            return NotImplemented

    def __rmod__(self, other):
        if isinstance(other, MonomerPattern):
            return ComplexPattern([other] + self.monomer_patterns, self.compartment, self.match_once)
        else:
            return NotImplemented

    def __rshift__(self, other):
        return build_rule_expression(self, other, False)

    def __rrshift__(self, other):
        return build_rule_expression(other, self, False)

    def __or__(self, other):
        return build_rule_expression(self, other, True)

    def __ne__(self, other):
        warnings.warn("'<>' for reversible rules will be removed in a future "
                      "version of PySB. Use '|' instead.",
                      DeprecationWarning,
                      stacklevel=2)
        return self.__or__(other)

    def __pow__(self, other):
        if isinstance(other, Compartment):
            if self.compartment is not None:
                raise CompartmentAlreadySpecifiedError()
            cp_new = self.copy()
            cp_new.compartment = other
            return cp_new
        else:
            return NotImplemented

    def __matmul__(self, other):
        if not isinstance(other, Tag):
            return NotImplemented

        if self._tag:
            raise TagAlreadySpecifiedError()

        cp_new = self.copy()
        cp_new._tag = other
        return cp_new

    def __repr__(self):
        # Monomer patterns need to be in parentheses if they have a tag,
        # except in the first position, to preserve operator precedence
        ret = ' % '.join(
            [repr(p)
             if idx == 0 or p._tag is None
             else '({})'.format(repr(p))
             for idx, p in enumerate(self.monomer_patterns)])
        if self.compartment:
            if len(self.monomer_patterns) > 1:
                ret = '(%s)' % ret
            ret += ' ** %s' % self.compartment.name
        if self.match_once:
            ret = 'MatchOnce(%s)' % ret
        if self._tag:
            ret = '{} @ {}'.format(ret, self._tag.name)
        return ret


class ReactionPattern(object):

    """
    A pattern for the entire product or reactant side of a rule.

    Essentially a thin wrapper around a list of ComplexPatterns. In BNG terms, a
    list of complex patterns combined with the '+' operator.

    Parameters
    ----------
    complex_patterns : list of ComplexPatterns
        ComplexPatterns that make up the reaction pattern.

    Attributes
    ----------
    Identical to Parameters (see above).

    """

    def __init__(self, complex_patterns):
        self.complex_patterns = complex_patterns
        from pysb.pattern import check_dangling_bonds
        check_dangling_bonds(self)

    def __add__(self, other):
        if isinstance(other, MonomerPattern):
            return ReactionPattern(self.complex_patterns + [ComplexPattern([other], None)])
        elif isinstance(other, ComplexPattern):
            return ReactionPattern(self.complex_patterns + [other])
        elif other is None:
            self.complex_patterns.append(None)
            return self
        else:
            return NotImplemented

    def __radd__(self, other):
        if other is None:
            self.complex_patterns = [None] + self.complex_patterns
            return self
        else:
            return NotImplemented

    def __rshift__(self, other):
        """Irreversible reaction"""
        return build_rule_expression(self, other, False)

    def __rrshift__(self, other):
        return build_rule_expression(other, self, False)

    def __or__(self, other):
        return build_rule_expression(self, other, True)

    def __ne__(self, other):
        warnings.warn("'<>' for reversible rules will be removed in a future "
                      "version of PySB. Use '|' instead.",
                      DeprecationWarning,
                      stacklevel=2)
        return self.__or__(other)

    def __repr__(self):
        if len(self.complex_patterns):
            return ' + '.join([repr(p) for p in self.complex_patterns])
        else:
            return 'None'

    def matches(self, other):
        """
        Match the 'other' ReactionPattern against this one

        See :func:`pysb.pattern.match_reaction_pattern` for details
        """
        from pysb.pattern import match_reaction_pattern
        return match_reaction_pattern(other, self)


class RuleExpression(object):

    """
    A container for the reactant and product patterns of a rule expression.

    Contains one ReactionPattern for each of reactants and products, and a bool
    indicating reversibility. This is a temporary object used to implement
    syntactic sugar through operator overloading. The Rule constructor takes an
    instance of this class as its first argument, but simply extracts its fields
    and discards the object itself.

    Parameters
    ----------
    reactant_pattern, product_pattern : ReactionPattern
        The reactants and products of the rule.
    is_reversible : bool
        If True, the reaction is reversible. If False, it's irreversible.

    Attributes
    ----------
    Identical to Parameters (see above).

    """

    def __init__(self, reactant_pattern, product_pattern, is_reversible):
        self.reactant_pattern = reactant_pattern
        self.product_pattern = product_pattern
        self.is_reversible = is_reversible

    def __repr__(self):
        operator = '|' if self.is_reversible else '>>'
        return '%s %s %s' % (repr(self.reactant_pattern), operator,
                             repr(self.product_pattern))


def as_complex_pattern(v):
    """Internal helper to 'upgrade' a MonomerPattern to a ComplexPattern."""
    if isinstance(v, ComplexPattern):
        return v
    elif isinstance(v, Monomer):
        return ComplexPattern([v()], None)
    elif isinstance(v, MonomerPattern):
        return ComplexPattern([v], None)
    else:
        raise InvalidComplexPatternException


def as_reaction_pattern(v):
    """Internal helper to 'upgrade' a Complex- or MonomerPattern or None to a
    complete ReactionPattern."""
    if isinstance(v, ReactionPattern):
        return v
    elif v is None:
        return ReactionPattern([])
    else:
        try:
            return ReactionPattern([as_complex_pattern(v)])
        except InvalidComplexPatternException:
            raise InvalidReactionPatternException


def build_rule_expression(reactant, product, is_reversible):
    """Internal helper for operators which return a RuleExpression."""
    # Make sure the types of both reactant and product are acceptable.
    try:
        reactant = as_reaction_pattern(reactant)
        product = as_reaction_pattern(product)
    except InvalidReactionPatternException:
        return NotImplemented
    # Synthesis/degradation rules cannot be reversible.
    if (reactant is None or product is None) and is_reversible:
        raise InvalidReversibleSynthesisDegradationRule
    return RuleExpression(reactant, product, is_reversible)


class Parameter(Component, Symbol):

    """
    Model component representing a named constant floating point number.

    Parameters are used as reaction rate constants, compartment volumes and
    initial (boundary) conditions for species.

    Parameters
    ----------
    value : number, optional
        The numerical value of the parameter. Defaults to 0.0 if not specified.
        The provided value is converted to a float before being stored, so any
        value that cannot be coerced to a float will trigger an exception.
    nonnegative : bool, optional
        Sets the assumption whether this parameter is nonnegative (>=0).
        Affects simplifications of expressions that involve this parameter.
        By default, parameters are assumed to be non-negative.
    integer : bool, optional
        Sets the assumption whether this parameter takes integer values,
        which affects simplifications of expressions that involve this
        parameter. By default, parameters are assumed to take integer values.

    Attributes
    ----------
    Identical to Parameters (see above).

    """

<<<<<<< HEAD
    def __new__(cls, name, value=0.0, nonnegative=True, integer=False,
                _export=True):
        return super(Parameter, cls).__new__(cls, name, real=True,
                                             nonnegative=nonnegative,
                                             integer=integer)
=======
    def __new__(cls, name, value=0.0, _export=True):
        return super(Parameter, cls).__new__(cls, name)
>>>>>>> b4a5d869

    def __getnewargs__(self):
        return (self.name, self.value, False)

    def __init__(self, name, value=0.0, _export=True, **kwargs):
        self.value = value
        Component.__init__(self, name, _export)

    @property
    def value(self):
        return self._value

    @value.setter
    def value(self, new_value):
        if self.is_integer:
            if not float(new_value).is_integer():
                raise ValueError('Cannot assign an non-integer value to a '
                                 'parameter assumed to be an integer')
        if self.is_nonnegative:
            if float(new_value) < 0:
                raise ValueError('Cannot assign a negative value to a '
                                 'parameter assumed to be nonnegative')

        self._value = float(new_value)
    
    def get_value(self):
        return self.value

    def __repr__(self):
        return  '%s(%s, %s)' % (self.__class__.__name__, repr(self.name), repr(self.value))

    def __str__(self):
        return  repr(self)



class Compartment(Component):

    """
    Model component representing a bounded reaction volume.

    Parameters
    ----------
    parent : Compartment, optional
        Compartment which contains this one. If not specified, this will be the
        outermost compartment and its parent will be set to None.
    dimension : integer, optional
        The number of spatial dimensions in the compartment, either 2 (i.e. a
        membrane) or 3 (a volume).
    size : Parameter, optional
        A parameter object whose value defines the volume or area of the
        compartment. If not specified, the size will be fixed at 1.0.

    Attributes
    ----------
    Identical to Parameters (see above).

    Notes
    -----
    The compartments of a model must form a tree via their `parent` attributes
    with a three-dimensional (volume) compartment at the root. A volume
    compartment may have any number of two-dimensional (membrane) compartments
    as its children, but never another volume compartment. A membrane
    compartment may have a single volume compartment as its child, but nothing
    else.

    Examples
    --------
    Compartment('cytosol', dimension=3, size=cyto_vol, parent=ec_membrane)

    """

    def __init__(self, name, parent=None, dimension=3, size=None, _export=True):
        if parent != None and isinstance(parent, Compartment) == False:
            raise Exception("parent must be a predefined Compartment or None")
        #FIXME: check for only ONE "None" parent? i.e. only one compartment can have a parent None?
        if size is not None and not isinstance(size, Parameter):
            raise Exception("size must be a parameter (or omitted)")
        self.parent = parent
        self.dimension = dimension
        self.size = size
        Component.__init__(self, name, _export)

    def __repr__(self):
        return '%s(name=%s, parent=%s, dimension=%s, size=%s)' % (
            self.__class__.__name__,
            repr(self.name),
            'None' if self.parent is None else self.parent.name,
            repr(self.dimension),
            'None' if self.size is None else self.size.name
        )


class Rule(Component):

    """
    Model component representing a reaction rule.

    Parameters
    ----------
    rule_expression : RuleExpression
        RuleExpression containing the essence of the rule (reactants, products,
        reversibility).
    rate_forward : Parameter
        Forward reaction rate constant.
    rate_reverse : Parameter, optional
        Reverse reaction rate constant (only required for reversible rules).
    delete_molecules : bool, optional
        If True, deleting a Monomer from a species is allowed to fragment the
        species into multiple pieces (if the deleted Monomer was the sole link
        between those pieces). If False (default) then fragmentation is
        disallowed and the rule will not match a reactant species if applying
        the rule would fragment a species.
    move_connected : bool, optional
        If True, a rule that transports a Monomer between compartments will
        co-transport anything connected to that Monomer by a path in the same
        compartment. If False (default), connected Monomers will remain where
        they were.

    Attributes
    ----------

    Identical to Parameters (see above), plus the component elements of
    `rule_expression`: reactant_pattern, product_pattern and is_reversible.

    """

    def __init__(self, name, rule_expression, rate_forward, rate_reverse=None,
                 delete_molecules=False, move_connected=False,
                 _export=True):
        if not isinstance(rule_expression, RuleExpression):
            raise Exception("rule_expression is not a RuleExpression object")
        validate_expr(rate_forward, "forward rate")
        if rule_expression.is_reversible:
            validate_expr(rate_reverse, "reverse rate")
        elif rate_reverse:
            raise ValueError('Reverse rate specified, but rule expression is '
                             'not reversible. Use | instead of >>.')
        self.rule_expression = rule_expression
        self.reactant_pattern = rule_expression.reactant_pattern
        self.product_pattern = rule_expression.product_pattern
        self.is_reversible = rule_expression.is_reversible
        self.rate_forward = rate_forward
        self.rate_reverse = rate_reverse
        self.delete_molecules = delete_molecules
        self.move_connected = move_connected
        # TODO: ensure all numbered sites are referenced exactly twice within each of reactants and products

        # Check synthesis products are concrete
        if self.is_synth():
            rp = self.reactant_pattern if self.is_reversible else \
                self.product_pattern
            for cp in rp.complex_patterns:
                if not cp.is_concrete():
                    raise ValueError('Product {} of synthesis rule {} is not '
                                     'concrete'.format(cp, name))

        Component.__init__(self, name, _export)

        # Get tags from rule expression
        tags = set()
        for rxn_pat in (rule_expression.reactant_pattern,
                        rule_expression.product_pattern):
            if rxn_pat.complex_patterns:
                for cp in rxn_pat.complex_patterns:
                    if cp is not None:
                        if cp._tag:
                            tags.add(cp._tag)
                        tags.update(mp._tag for mp in cp.monomer_patterns
                                    if mp._tag is not None)

        # Check that tags defined in rates are used in the expression
        tags_rates = (self._check_rate_tags('forward', tags) +
                      self._check_rate_tags('reverse', tags))

        missing = tags.difference(set(tags_rates))
        if missing:
            names = [t.name for t in missing]
            warnings.warn(
                'Rule "{}": Tags {} defined in rule expression but not used in '
                'rates'.format(self.name, ', '.join(names)), UserWarning)

    def _check_rate_tags(self, direction, tags):
        rate = self.rate_forward if direction == 'forward' else \
            self.rate_reverse
        if not isinstance(rate, Expression):
            return []
        tags_rate = rate.tags()
        missing = set(tags_rate).difference(tags)
        if missing:
            names = [t.name for t in missing]
            raise ValueError(
                'Rule "{}": Tag(s) {} defined in {} rate but not in '
                'expression'.format(self.name, ', '.join(names), direction))

        return tags_rate

    def is_synth(self):
        """Return a bool indicating whether this is a synthesis rule."""
        return len(self.reactant_pattern.complex_patterns) == 0 or \
            (self.is_reversible and
             len(self.product_pattern.complex_patterns) == 0)

    def is_deg(self):
        """Return a bool indicating whether this is a degradation rule."""
        return len(self.product_pattern.complex_patterns) == 0 or \
            (self.is_reversible and
             len(self.reactant_pattern.complex_patterns) == 0)

    def __repr__(self):
        ret = '%s(%s, %s, %s' % \
            (self.__class__.__name__, repr(self.name),
             repr(self.rule_expression), self.rate_forward.name)
        if self.is_reversible:
            ret += ', %s' % self.rate_reverse.name
        if self.delete_molecules:
            ret += ', delete_molecules=True'
        if self.move_connected:
            ret += ', move_connected=True'
        ret += ')'
        return ret



def validate_expr(obj, description):
    """Raises an exception if the argument is not an expression."""
    if not isinstance(obj, (Parameter, Expression)):
        description_upperfirst = description[0].upper() + description[1:]
        msg = "%s must be a Parameter or Expression" % description_upperfirst
        raise ExpressionError(msg)

def validate_const_expr(obj, description):
    """Raises an exception if the argument is not a constant expression."""
    validate_expr(obj, description)
    if isinstance(obj, Expression) and not obj.is_constant_expression():
        description_upperfirst = description[0].upper() + description[1:]
        msg = ("%s must be a Parameter or constant Expression" %
               description_upperfirst)
        raise ConstantExpressionError(msg)



class Observable(Component, Symbol):

    """
    Model component representing a linear combination of species.

    Observables are useful in correlating model simulation results with
    experimental measurements. For example, an observable for "A()" will report
    on the total number of copies of Monomer A, regardless of what it's bound to
    or the state of its sites. "A(y='P')" would report on all instances of A
    with site 'y' in state 'P'.

    Parameters
    ----------
    reaction_pattern : ReactionPattern
        The list of ComplexPatterns to match.
    match : 'species' or 'molecules'
        Whether to match entire species ('species') or individual fragments
        ('molecules'). Default is 'molecules'.

    Attributes
    ----------
    reaction_pattern : ReactionPattern
        See Parameters.
    match : 'species' or 'molecules'
        See Parameters.
    species : list of integers
        List of species indexes for species matching the pattern.
    coefficients : list of integers
        List of coefficients by which each species amount is to be multiplied to
        correct for multiple pattern matches within a species.

    Notes
    -----
    ReactionPattern is used here as a container for a list of ComplexPatterns,
    solely so users could utilize the ComplexPattern '+' operator overload as
    syntactic sugar. There are no actual "reaction" semantics in this context.

    """

    def __new__(cls, name, reaction_pattern, match='molecules', _export=True):
        return super(Observable, cls).__new__(cls, name)

    def __getnewargs__(self):
        return (self.name, self.reaction_pattern, self.match, False)

    def __init__(self, name, reaction_pattern, match='molecules', _export=True):
        try:
            reaction_pattern = as_reaction_pattern(reaction_pattern)
        except InvalidReactionPatternException as e:
            raise type(e)("Observable pattern does not look like a ReactionPattern")
        if match not in ('molecules', 'species'):
            raise ValueError("Match must be 'molecules' or 'species'")
        Component.__init__(self, name, _export)
        self.reaction_pattern = reaction_pattern
        self.match = match
        self.species = []
        self.coefficients = []

    def expand_obs(self):
        """ Expand observables in terms of species and coefficients """
        return sympy.Add(*[a * b for a, b in zip(
            self.coefficients,
            [sympy.Symbol('__s%d' % sp_id) for sp_id in self.species]
        )])

    def __repr__(self):
        ret = '%s(%s, %s' % (self.__class__.__name__, repr(self.name),
                              repr(self.reaction_pattern))
        if self.match != 'molecules':
            ret += ', match=%s' % repr(self.match)
        ret += ')'
        return ret

    def __str__(self):
        return repr(self)

    def __call__(self, tag):
        if not isinstance(tag, Tag):
            raise ValueError('Observables are only callable with a Tag '
                             'instance, for use within local Expressions')

        return sympy.Function(self.name)(tag)


class Expression(Component, Symbol):

    """
    Model component representing a symbolic expression of other variables.

    Parameters
    ----------
    expr : sympy.Expr
        Symbolic expression.

    Attributes
    ----------
    expr : sympy.Expr
        See Parameters.

    """

    def __new__(cls, name, expr, _export=True):
        return super(Expression, cls).__new__(cls, name)

    def __getnewargs__(self):
        return (self.name, self.expr, False)

    def __init__(self, name, expr, _export=True):
        if not isinstance(expr, sympy.Expr):
            raise ValueError('An Expression can only be created from a '
                             'sympy.Expr object')
        self.expr = expr
        Component.__init__(self, name, _export)

    def expand_expr(self, expand_observables=False):
        """Return expr rewritten in terms of terminal symbols only."""
        subs = []
        for a in self.expr.atoms():
            if isinstance(a, Expression):
                subs.append((a, a.expand_expr(
                    expand_observables=expand_observables)))
            elif expand_observables and isinstance(a, Observable):
                subs.append((a, a.expand_obs()))
        return self.expr.subs(subs)

    def is_constant_expression(self):
        """Return True if all terminal symbols are Parameters or numbers."""
        return all(isinstance(a, Parameter) or
                   (isinstance(a, Expression) and a.is_constant_expression()) or
                   isinstance(a, sympy.Number)
                   for a in self.expr.atoms())

    def get_value(self):
        # Use parameter and expression values for evaluation
        subs = {}
        for a in self.expr.atoms():
            if isinstance(a, Parameter):
                subs[a] = a.value
            elif isinstance(a, Expression) and a.is_constant_expression():
                subs[a] = a.get_value()
        return self.expr.xreplace(subs)

    @property
    def is_local(self):
        return len(self.expr.atoms(Tag)) > 0

    def tags(self):
        return sorted(self.expr.atoms(Tag), key=lambda tag: tag.name)

    def __repr__(self):
        ret = '%s(%s, %s)' % (self.__class__.__name__, repr(self.name),
                              repr(self.expr))
        return ret

    def __str__(self):
        return repr(self)

    def __call__(self, tag):
        if not isinstance(tag, Tag):
            raise ValueError('Expressions are only callable with a Tag '
                             'instance, for use within local Expressions')

        return sympy.Function(self.name)(tag)


class Tag(Component, Symbol):
    """Tag for labelling MonomerPatterns and ComplexPatterns"""
    def __new__(cls, name, _export=True):
        return super(Tag, cls).__new__(cls, name)

    def __getnewargs__(self):
        return self.name, False

    def __init__(self, name, _export=True):
        Component.__init__(self, name, _export)

    def __matmul__(self, other):
        if not isinstance(other, MonomerPattern):
            return NotImplemented

        if other._tag:
            raise TagAlreadySpecifiedError()

        new_mp = other()
        new_mp._tag = self
        return new_mp

    def __repr__(self):
        return "{}({})".format(self.__class__.__name__, repr(self.name))


class Initial(object):
    """
    An initial condition for a species.

    An initial condition is made up of a species, its amount or concentration,
    and whether it is to be held fixed during a simulation.

    Species patterns must satisfy all of the following:
    * Able to be cast as a ComplexPattern
    * Concrete (see ComplexPattern.is_concrete)
    * Distinct from any existing initial condition pattern
    * match_once is False (nonsensical in this context)

    Parameters
    ----------
    pattern : ComplexPattern
        A concrete pattern defining the species to initialize.
    value : Parameter or Expression Amount of the species the model will start
        with. If an Expression is used, it must evaluate to a constant (can't
        reference any Observables).
    fixed : bool
        Whether or not the species should be held fixed (never consumed).

    Attributes
    ----------
    Identical to Parameters (see above).

    """

    def __init__(self, pattern, value, fixed=False, _export=True):
        try:
            pattern = as_complex_pattern(pattern)
        except InvalidComplexPatternException as e:
            raise InvalidInitialConditionError("Not a ComplexPattern")
        if not pattern.is_concrete():
            raise InvalidInitialConditionError("Pattern not concrete")
        if pattern.match_once:
            raise InvalidInitialConditionError("MatchOnce not allowed here")
        validate_const_expr(value, "initial condition value")
        self.pattern = pattern
        self.value = value
        self.fixed = fixed
        self._export = _export
        if self._export:
            SelfExporter.add_initial(self)

    def __repr__(self):
        ret = '%s(%s, %s' % (self.__class__.__name__, repr(self.pattern),
                             self.value.name)
        if self.fixed:
            ret += ', fixed=True'
        ret += ')'
        return ret


class Model(object):

    """
    A rule-based model containing monomers, rules, compartments and parameters.

    Parameters
    ----------
    name : string, optional
        Name of the model. If not specified, will be set to the name of the file
        from which the constructor was called (with the .py extension stripped).
    base : Model, optional
        If specified, the model will begin as a copy of `base`. This can be used
        to achieve a simple sort of model extension and enhancement.

    Attributes
    ----------
    name : string
        Name of the model. See Parameter section above.
    base : Model or None
        See Parameter section above.
    monomers, compartments, parameters, rules, observables : ComponentSet
        The Component objects which make up the model.
    initials : list of Initial
        Specifies which species are present in the model's starting
        state (t=0) and how much there is of each one.
    initial_conditions : list of tuple of (ComplexPattern, Parameter)
        The old representation of initial conditions, deprecated in favor of
        `initials`.
    species : list of ComplexPattern
        List of all complexes which can be produced by the model, starting from
        the initial conditions and successively applying the rules. Each 
        ComplexPattern is concrete.
    reactions : list of dict
        Structures describing each possible unidirectional reaction that can be
        produced by the model. Each structure stores the name of the rule that
        generated the reaction ('rule'), the mathematical expression for the
        rate of the reaction ('rate'), tuples of species indexes for the
        reactants and products ('reactants', 'products'), and a bool indicating
        whether the reaction is the reverse component of a bidirectional
        reaction ('reverse').
    reactions_bidirectional : list of dict
        Similar to `reactions` but with only one entry for each bidirectional
        reaction. The fields are identical except 'reverse' is replaced by
        'reversible', a bool indicating whether the reaction is reversible. The
        'rate' is the forward rate minus the reverse rate.
    annotations : list of Annotation
        Structured annotations of model components. See the Annotation class for
        details.

    """

    _component_types = (Monomer, Compartment, Parameter, Rule, Observable,
                        Expression, Tag)

    def __init__(self, name=None, base=None, _export=True):
        self.name = name
        self.base = base
        self._export = _export
        self.monomers = ComponentSet()
        self.compartments = ComponentSet()
        self.parameters = ComponentSet()
        self.rules = ComponentSet()
        self.observables = ComponentSet()
        self.expressions = ComponentSet()
        self.tags = ComponentSet()
        self.initials = []
        self.annotations = []
        self._odes = OdeView(self)
        self._initial_conditions = InitialConditionsView(self)
        self.reset_equations()
        #####
        self.diffusivities = []
        #####
        if self._export:
            SelfExporter.export(self)
        if self.base is not None:
            if not isinstance(self.base, Model):
                raise ValueError("base must be a Model")
            model_copy = copy.deepcopy(self.base)
            for component in model_copy.all_components():
                self.add_component(component)
                component._do_export()
            self.initials = model_copy.initials

    def __getstate__(self):
        state = self.__dict__.copy()
        # The stoichiometry matrix, as a numpy array, is problematic to pickle
        # in a cross-Python-version-compatible way. Since it's regenerated on
        # demand anyway, we can just clear it here.
        state['_stoichiometry_matrix'] = None
        return state

    def __setstate__(self, state):
        # restore the 'model' weakrefs on all components
        self.__dict__.update(state)
        for c in self.all_components():
            c.model = weakref.ref(self)

    def reload(self):
        """
        Reload a model after its source files have been edited.

        This method does not yet reload the model contents in-place, rather it
        returns a new model object. Thus the correct usage is ``model =
        model.reload()``.

        If the model script imports any modules, these will not be reloaded. Use
        python's reload() function to reload them.

        """
        # forcibly removes the .pyc file and reloads the model module
        model_pyc = SelfExporter.target_module.__file__
        if model_pyc[-3:] == '.py':
            model_pyc += 'c'
        try:
            os.unlink(model_pyc)
        except OSError as e:
            # ignore "no such file" errors, re-raise the rest
            if e.errno != errno.ENOENT:
                raise
        try:
            reload(SelfExporter.target_module)
        except SystemError as e:
            # This one specific SystemError occurs when using ipython to 'run' a model .py file
            # directly, then reload()ing the model, which makes no sense anyway. (just re-run it)
            if e.args == ('nameless module',):
                raise Exception('Cannot reload a model which was executed directly in an interactive'
                                'session. Please import the model file as a module instead.')
            else:
                raise
        # return self for "model = model.reload()" idiom, until a better solution can be found
        return SelfExporter.default_model

    @property
    def modules(self):
        """
        Return the set of Python modules where Components are defined

        Returns
        -------
        list
            List of module names where model Components are defined

        Examples
        --------

        >>> from pysb.examples.earm_1_0 import model
        >>> 'pysb.examples.earm_1_0' in model.modules
        True
        """
        all_components = self.components
        if not all_components:
            return []
        return sorted(set.union(*[set(c._modules) for c in all_components]))

    def all_component_sets(self):
        """Return a list of all ComponentSet objects."""
        set_names = [t.__name__.lower() + 's' for t in Model._component_types]
        sets = [getattr(self, name) for name in set_names]
        return sets

    def all_components(self):
        """Return a ComponentSet containing all components in the model."""
        cset_all = ComponentSet()
        for cset in self.all_component_sets():
            cset_all |= cset
        return cset_all

    @property
    def components(self):
        return self.all_components()

    def parameters_rules(self):
        """Return a ComponentSet of the parameters used in rules."""
        # rate_reverse is None for irreversible rules, so we'll need to filter those out
        cset = ComponentSet(p for r in self.rules for p in (r.rate_forward, r.rate_reverse)
                            if p is not None)
        # intersect with original parameter list to retain ordering
        return self.parameters & cset

    def parameters_initial_conditions(self):
        """Return a ComponentSet of initial condition parameters."""
        cset = ComponentSet(ic.value for ic in self.initials)
        # intersect with original parameter list to retain ordering
        return self.parameters & cset

    def parameters_compartments(self):
        """Return a ComponentSet of compartment size parameters."""
        cset = ComponentSet(c.size for c in self.compartments)
        # intersect with original parameter list to retain ordering
        return self.parameters & cset

    def parameters_expressions(self):
        """Return a ComponentSet of the parameters used in expressions."""
        cset = ComponentSet()
        for expr in self.expressions:
            for sym in expr.expand_expr().free_symbols:
                if sym in self.parameters:
                    cset.add(sym)
        # intersect with original parameter list to retain ordering
        return self.parameters & cset

    def parameters_unused(self):
        """Return a ComponentSet of unused parameters."""
        cset_used = (self.parameters_rules() | self.parameters_initial_conditions() |
                     self.parameters_compartments() | self.parameters_expressions())
        return self.parameters - cset_used
    
    def expressions_constant(self):
        """Return a ComponentSet of constant expressions."""
        cset = ComponentSet(e for e in self.expressions
                            if e.is_constant_expression())
        return cset

    def expressions_dynamic(self, include_local=True):
        """Return a ComponentSet of non-constant expressions."""
        cset = self.expressions - self.expressions_constant()
        if not include_local:
            cset = ComponentSet(e for e in cset if not e.is_local)
        return cset

    @property
    def odes(self):
        """Return sympy Expressions for the time derivative of each species."""
        return self._odes

    @property
    def stoichiometry_matrix(self):
        """Return the stoichiometry matrix for the reaction network."""
        if self._stoichiometry_matrix is None:
            shape = (len(self.species), len(self.reactions))
            sm = scipy.sparse.lil_matrix(shape, dtype='int')
            for i, reaction in enumerate(self.reactions):
                for r in reaction['reactants']:
                    sm[r, i] -= 1
                for p in reaction['products']:
                    sm[p, i] += 1
            fixed = [i for i, ic in enumerate(self.initials) if ic.fixed]
            sm[fixed, :] = 0
            self._stoichiometry_matrix = sm.tocsr()
        return self._stoichiometry_matrix

    def add_component(self, other):
        """Add a component to the model."""
        # We have a container for each type of component. This code determines
        # the right one based on the class of the object being added.
        for t, cset in zip(Model._component_types, self.all_component_sets()):
            if isinstance(other, t):
                cset.add(other)
                other.model = weakref.ref(self)
                break
        else:
            raise Exception("Tried to add component of unknown type '%s' to "
                            "model" % type(other))

    def add_annotation(self, annotation):
        """Add an annotation to the model."""
        self.annotations.append(annotation)

    def get_annotations(self, subject):
        """Return all annotations for the given subject."""
        annotations = []
        for a in self.annotations:
            if a.subject is subject:
                annotations.append(a)
        return annotations

    def _rename_component(self, component, new_name):
        """
        Change a component's name.

        This has to be done through the Model because the ComponentSet needs to
        be updated as well as the component's `name` field.

        """
        for cset in self.all_component_sets():
            if component in cset:
                cset.rename(component, new_name)

    def add_initial(self, initial):
        if initial in self.initials:
            return
        if any(
            initial.pattern.is_equivalent_to(other.pattern)
            for other in self.initials
        ):
            raise InvalidInitialConditionError("Duplicate species")
        self.initials.append(initial)

    def initial(self, pattern, value, fixed=False):
        """Add an initial condition.

        This method is deprecated. Instead, create an Initial object
        and pass it to add_initial.

        """
        warnings.warn(
            'Model.initial will be removed in a future version. Instead,'
            ' create an Initial object and pass it to Model.add_initial.',
            DeprecationWarning
        )
        self.add_initial(Initial(pattern, value, fixed, _export=False))

    @property
    def initial_conditions(self):
        warnings.warn(
            'Model.initial_conditions will be removed in a future version.'
            ' Instead, you can get a list of Initial objects with'
            ' Model.initials.', DeprecationWarning
        )
        return self._initial_conditions

    def update_initial_condition_pattern(self, before_pattern, after_pattern):
        """
        Update the pattern associated with an initial condition.

        Leaves the Parameter object associated with the initial condition
        unchanged while modifying the pattern associated with that condition.
        For example this is useful for changing the state of a site on a
        monomer or complex associated with an initial condition without having
        to create an independent initial condition, and parameter, associated
        with that alternative state.

        Parameters
        ----------
        before_pattern : ComplexPattern
            The concrete pattern specifying the (already existing) initial
            condition. If the model does not contain an initial condition
            for the pattern, a ValueError is raised.
        after_pattern : ComplexPattern
            The concrete pattern specifying the new pattern to use to replace
            before_pattern.
        """

        before_pattern = as_complex_pattern(before_pattern)

        # Get the initial condition index
        ic_index_list = [
            i for i, ic in enumerate(self.initials)
            if ic.pattern.is_equivalent_to(before_pattern)
        ]

        # If the initial condition to replace is not found, raise an error
        if not ic_index_list:
            raise ValueError("No initial condition found for pattern %s" %
                             before_pattern)

        # If more than one matching initial condition is found, raise an
        # error (this should never happen, because duplicate initial conditions
        # are not allowed to be created)
        assert len(ic_index_list) == 1

        # Replace the pattern in the initial condition
        initial_index = ic_index_list[0]
        self.initials[initial_index].pattern = after_pattern

    def get_species_index(self, complex_pattern):
        """
        Return the index of a species.

        Parameters
        ----------
        complex_pattern : ComplexPattern
            A concrete pattern specifying the species to find.

        """
        # FIXME I don't even want to think about the inefficiency of this, but at least it works
        try:
            return next((i for i, s_cp in enumerate(self.species) if s_cp.is_equivalent_to(complex_pattern)))
        except StopIteration:
            return None

    def has_synth_deg(self):
        """Return true if model uses synthesis or degradation reactions."""
        return any(r.is_synth() or r.is_deg() for r in self.rules)

    def enable_synth_deg(self):
        """Add components needed to support synthesis and degradation rules."""
        warnings.warn('This function is no longer needed, and no longer has '
                      'any effect.', DeprecationWarning)

    def reset_equations(self):
        """Clear out fields generated by bng.generate_equations or the like."""
        self.species = []
        self.reactions = []
        self.reactions_bidirectional = []
        self._stoichiometry_matrix = None
        self._derived_parameters = ComponentSet()
        self._derived_expressions = ComponentSet()
        for obs in self.observables:
            obs.species = []
            obs.coefficients = []

    def __repr__(self):
        return ("<%s '%s' (monomers: %d, rules: %d, parameters: %d, "
                "expressions: %d, compartments: %d) at 0x%x>" %
                (self.__class__.__name__, self.name,
                 len(self.monomers), len(self.rules), len(self.parameters),
                 len(self.expressions), len(self.compartments), id(self)))



class InvalidComplexPatternException(Exception):
    """Expression can not be cast as a ComplexPattern."""
    pass

class InvalidReactionPatternException(Exception):
    """Expression can not be cast as a ReactionPattern."""
    pass

class InvalidReversibleSynthesisDegradationRule(Exception):
    """Synthesis or degradation rule defined as reversible."""
    def __init__(self):
        Exception.__init__(self, "Synthesis and degradation rules may not be"
                           "reversible.")

class ExpressionError(ValueError):
    """Expected an Expression but got something else."""
    pass

class ConstantExpressionError(ValueError):
    """Expected a constant Expression but got something else."""
    pass

class ModelExistsWarning(UserWarning):
    """A second model was declared in a module that already contains one."""
    pass

class SymbolExistsWarning(UserWarning):
    """A component declaration or rename overwrote an existing symbol."""
    pass

class InvalidComponentNameError(ValueError):
    """Inappropriate component name."""
    def __init__(self, name):
        ValueError.__init__(self, "Not a valid component name: '%s'" % name)

class InvalidInitialConditionError(ValueError):
    """Invalid initial condition pattern."""

class DuplicateMonomerError(ValueError):
    pass

class DuplicateSiteError(ValueError):
    pass

class UnknownSiteError(ValueError):
    pass

class CompartmentAlreadySpecifiedError(ValueError):
    pass


class TagAlreadySpecifiedError(ValueError):
    pass


class ModelNotDefinedError(RuntimeError):
    """SelfExporter method was called before a model was defined."""
    def __init__(self):
        super(RuntimeError, self).__init__(
            "A Model must be declared before declaring any model components"
        )


class ComponentSet(collections.Set, collections.Mapping, collections.Sequence):
    """
    An add-and-read-only container for storing model Components.

    It behaves mostly like an ordered set, but components can also be retrieved
    by name *or* index by using the [] operator (like a combination of a dict
    and a list). Components cannot be removed or replaced, but they can be
    renamed. Iteration returns the component objects.

    Parameters
    ----------
    iterable : iterable of Components, optional
        Initial contents of the set.

    """

    # The implementation is based on a list instead of a linked list (as
    # OrderedSet is), since we only allow add and retrieve, not delete.

    def __init__(self, iterable=None):
        self._elements = []
        self._map = {}
        self._index_map = {}
        if iterable is not None:
            for value in iterable:
                self.add(value)

    def __iter__(self):
        return iter(self._elements)

    def __contains__(self, c):
        if not isinstance(c, Component):
            raise TypeError("Can only work with Components, got a %s" % type(c))
        return c.name in self._map and self[c.name] is c

    def __len__(self):
        return len(self._elements)

    def add(self, c):
        if c not in self:
            if c.name in self._map:
                raise ComponentDuplicateNameError(
                    "Tried to add a component with a duplicate name: %s"
                    % c.name)
            self._elements.append(c)
            self._map[c.name] = c
            self._index_map[c.name] = len(self._elements) - 1

    def __getitem__(self, key):
        # Must support both Sequence and Mapping behavior. This means
        # stringified integer Mapping keys (like "0") are forbidden, but since
        # all Component names must be valid Python identifiers, integers are
        # ruled out anyway.
        if isinstance(key, (int, long, slice)):
            return self._elements[key]
        else:
            return self._map[key]

    def __getattr__(self, name):
        try:
            return self[name]
        except KeyError as e:
            raise AttributeError("Model has no component '%s'" % name)

    def __setstate__(self, state):
        self.__dict__ = state

    def __dir__(self):
        return self.keys()

    def get(self, key, default=None):
        if isinstance(key, (int, long)):
            raise ValueError("get is undefined for integer arguments, use []"
                             "instead")
        try:
            return self[key]
        except KeyError:
            return default

    def filter(self, filter_predicate):
        """
        Filter a ComponentSet using a predicate or set of predicates

        Parameters
        ----------
        filter_predicate: callable or pysb.pattern.FilterPredicate
            A predicate (condition) to test each Component in the
            ComponentSet against. This can either be an anonymous "lambda"
            function or a subclass of pysb.pattern.FilterPredicate. For
            lambda functions, the argument is a single Component and return
            value is a boolean indicating a match or not.

        Returns
        -------
        ComponentSet
            A ComponentSet containing Components matching all of the
            supplied filters

        Examples
        --------

        >>> from pysb.examples.earm_1_0 import model
        >>> from pysb.pattern import Name, Pattern, Module, Function
        >>> m = model.monomers

        Find parameters exactly equal to 10000:

        >>> model.parameters.filter(lambda c: c.value == 1e4)  \
            # doctest:+NORMALIZE_WHITESPACE
        ComponentSet([
         Parameter('pC3_0', 10000.0),
         Parameter('pC6_0', 10000.0),
        ])

        Find rules with a forward rate < 1e-8, using a custom function:

        >>> model.rules.filter(lambda c: c.rate_forward.value < 1e-8) \
            # doctest: +NORMALIZE_WHITESPACE
        ComponentSet([
         Rule('bind_pC3_Apop', Apop(b=None) + pC3(b=None) | Apop(b=1) %
                pC3(b=1), kf25, kr25),
        ])

        We can also use some built in predicates for more complex matching
        scenarios, including combining multiple predicates.

        Find rules with a name beginning with "inhibit" that contain cSmac:

        >>> model.rules.filter(Name('^inhibit') & Pattern(m.cSmac())) \
            # doctest: +NORMALIZE_WHITESPACE
        ComponentSet([
         Rule('inhibit_cSmac_by_XIAP', cSmac(b=None) + XIAP(b=None) |
                cSmac(b=1) % XIAP(b=1), kf28, kr28),
        ])

        Find rules with any form of Bax (i.e. Bax, aBax, mBax):

        >>> model.rules.filter(Pattern(m.Bax) | Pattern(m.aBax) | \
                Pattern(m.MBax)) # doctest: +NORMALIZE_WHITESPACE
        ComponentSet([
         Rule('bind_Bax_tBid', tBid(b=None) + Bax(b=None) |
              tBid(b=1) % Bax(b=1), kf12, kr12),
         Rule('produce_aBax_via_tBid', tBid(b=1) % Bax(b=1) >>
              tBid(b=None) + aBax(b=None), kc12),
         Rule('transloc_MBax_aBax', aBax(b=None) |
              MBax(b=None), kf13, kr13),
         Rule('inhibit_MBax_by_Bcl2', MBax(b=None) + Bcl2(b=None) |
              MBax(b=1) % Bcl2(b=1), kf14, kr14),
         Rule('dimerize_MBax_to_Bax2', MBax(b=None) + MBax(b=None) |
              Bax2(b=None), kf15, kr15),
         ])

        Count the number of parameter that don't start with kf (note the ~
        negation operator):

        >>> len(model.parameters.filter(~Name('^kf')))
        60

        Get components not defined in this module (file). In this case,
        everything is defined in one file, but for multi-file models this
        becomes more useful:

        >>> model.components.filter(~Module('^pysb.examples.earm_1_0$'))
        ComponentSet([
         ])

        Count the number of rules defined in the 'catalyze' function:

        >>> len(model.rules.filter(Function('^catalyze$')))
        24

        """
        return ComponentSet(filter(filter_predicate, self))

    def iterkeys(self):
        for c in self:
            yield c.name

    def itervalues(self):
        return self.__iter__()

    def iteritems(self):
        for c in self:
            yield (c.name, c)

    def keys(self):
        return [c.name for c in self]

    def values(self):
        return [c for c in self]

    def items(self):
        return list(zip(self.keys(), self))

    def index(self, c):
        # We can implement this in O(1) ourselves, whereas the Sequence mixin
        # implements it in O(n).
        if not c in self:
            raise ValueError("%s is not in ComponentSet" % c)
        return self._index_map[c.name]

    def __and__(self, other):
        # We reimplement this because collections.Set's __and__ mixin iterates
        # over other, not self. That implementation ends up retaining the
        # ordering of other, but we'd like to keep the ordering of self instead.
        # We require other to be a ComponentSet too so we know it will support
        # "in" efficiently.
        if not isinstance(other, ComponentSet):
            return collections.Set.__and__(self, other)
        return ComponentSet(value for value in self if value in other)

    def __rand__(self, other):
        return self.__and__(other)

    def __ror__(self, other):
        return self.__or__(other)

    def __rxor__(self, other):
        return self.__xor__(other)

    def __repr__(self):
        return 'ComponentSet([\n' + \
            ''.join(' %s,\n' % repr(x) for x in self) + \
            ' ])'

    def rename(self, c, new_name):
        """Change the name of component `c` to `new_name`."""
        for m in self._map, self._index_map:
            m[new_name] = m[c.name]
            del m[c.name]


class OdeView(collections.Sequence):
    """Compatibility shim for the Model.odes property."""

    # This is necessarily coupled pretty tightly with Model. Note that we
    # faithfully emulate the detail of the original implementation in which odes
    # is an empty list before the equation generation process is run (and after
    # reset_equations is called). Now the "empty" condition is when species is
    # empty.

    def __init__(self, model):
        self.model = model

    def __getitem__(self, key):
        if not self.model.species:
            raise IndexError('list index out of range')
        if isinstance(key, slice):
            return [self[k] for k in range(*key.indices(len(self)))]
        sr = self.model.stoichiometry_matrix[key]
        terms = [sympy.Mul(self.model.reactions[i]['rate'], v, evaluate=False)
                 for i, v in zip(sr.indices, sr.data)]
        return sympy.Add(*terms, evaluate=False)

    def __len__(self):
        return len(self.model.species)


class InitialConditionsView(collections.Sequence):
    """Compatibility shim for the Model.initial_conditions property."""

    def __init__(self, model):
        self.model = model

    def __getitem__(self, key):
        initial = self.model.initials[key]
        return (initial.pattern, initial.value)

    def __len__(self):
        return len(self.model.initials)


class ComponentDuplicateNameError(ValueError):
    """A component was added with the same name as an existing one."""
    pass


def extract_site_conditions(conditions=None, **kwargs):
    """Parse MonomerPattern/ComplexPattern site conditions."""
    # enforce site conditions as kwargs or a dict but not both
    if conditions and kwargs:
        raise RedundantSiteConditionsError()
    # handle normal cases
    elif conditions:
        site_conditions = conditions.copy()
    else:
        site_conditions = kwargs
    return site_conditions


class RedundantSiteConditionsError(ValueError):
    """Both conditions dict and kwargs both passed to create pattern."""
    def __init__(self):
        ValueError.__init__(
            self,
            ("Site conditions may be specified as EITHER keyword arguments "
             "OR a single dict"))


class DanglingBondError(ValueError):
    pass


class ReusedBondError(ValueError):
    pass

# Some light infrastructure for defining symbols that act like "keywords", i.e.
# they are immutable singletons that stringify to their own name. Regular old
# classes almost fit the bill, except that their __str__ method prepends the
# complete module hierarchy to the base class name. The KeywordMeta class here
# implements an alternate __str__ method which just returns the base name.

class KeywordMeta(type):
    def __repr__(cls):
        return cls.__name__
    def __str__(cls):
        return repr(cls)


# Define Keyword class with KeywordMeta metaclass in a Python 2 and 3
# compatible way
class Keyword(KeywordMeta("KeywordMetaBase", (object, ), {})):
    pass

# The keywords.

class ANY(Keyword):
    """Site must have a bond, but identity of binding partner is irrelevant.

    Use ANY in a MonomerPattern site_conditions dict to indicate that a site
    must have a bond without specifying what the binding partner should be.

    Equivalent to the "+" bond modifier in BNG."""
    pass

class WILD(Keyword):
    """Site may be bound or unbound.

    Use WILD as part of a (state, WILD) tuple in a MonomerPattern
    site_conditions dict to indicate that a site must have the given state,
    irrespective of the presence or absence of a bond. (Specifying only the
    state implies there must not be a bond). A bare WILD in a site_conditions
    dict is also permissible, but as this has the same meaning as the much
    simpler option of leaving the given site out of the dict entirely, this
    usage is deprecated.

    Equivalent to the "?" bond modifier in BNG."""
    pass


warnings.simplefilter('always', ModelExistsWarning)
warnings.simplefilter('always', SymbolExistsWarning)<|MERGE_RESOLUTION|>--- conflicted
+++ resolved
@@ -154,16 +154,9 @@
 
 
 class Symbol(sympy.Dummy):
-<<<<<<< HEAD
-    def __new__(cls, name, value=0.0, _export=True, **kwargs):
-        kwargs.pop('value', None)
-        kwargs.pop('_export', None)
+    def __new__(cls, name, **kwargs):
         real = kwargs.pop('real', True)
         return super(Symbol, cls).__new__(cls, name, real=real, **kwargs)
-=======
-    def __new__(cls, name):
-        return super(Symbol, cls).__new__(cls, name)
->>>>>>> b4a5d869
 
     def _lambdacode(self, printer, **kwargs):
         """ custom printer method that ensures that the dummyid is not
@@ -1290,16 +1283,11 @@
 
     """
 
-<<<<<<< HEAD
     def __new__(cls, name, value=0.0, nonnegative=True, integer=False,
                 _export=True):
         return super(Parameter, cls).__new__(cls, name, real=True,
                                              nonnegative=nonnegative,
                                              integer=integer)
-=======
-    def __new__(cls, name, value=0.0, _export=True):
-        return super(Parameter, cls).__new__(cls, name)
->>>>>>> b4a5d869
 
     def __getnewargs__(self):
         return (self.name, self.value, False)
