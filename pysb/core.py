--- conflicted
+++ resolved
@@ -11,12 +11,8 @@
 import sympy
 import scipy.sparse
 import networkx as nx
-<<<<<<< HEAD
 from collections import OrderedDict
-
-=======
 from collections.abc import Iterable, Mapping, Sequence, Set
->>>>>>> d112d82f
 
 try:
     reload
