import sys
import os
import errno
import warnings
import inspect
import re
import collections
import weakref
import copy
import itertools
import sympy
import scipy.sparse
import networkx as nx
from collections.abc import Iterable, Mapping, Sequence, Set

from importlib import reload


def MatchOnce(pattern):
    """Make a ComplexPattern match-once."""
    cp = as_complex_pattern(pattern).copy()
    cp.match_once = True
    return cp


# A module may define a global with this name (_pysb_doctest_...) to request
# that SelfExporter not issue any ModelExistsWarnings from doctests defined
# therein. (This is the best method we could come up with to manage this
# behavior, as doctest doesn't offer per-doctest setup/teardown.)
_SUPPRESS_MEW = '_pysb_doctest_suppress_modelexistswarning'

class SelfExporter(object):

    """
    Make model components appear in the calling module's namespace.

    This class is for pysb internal use only. Do not construct any instances.

    """
    
    do_export = True
    default_model = None
    target_globals = None   # the globals dict to which we'll export our symbols
    target_module = None    # the module to which we've exported

    @staticmethod
    def export(obj):
        """Export an object by name and add it to the default model."""

        if not SelfExporter.do_export:
            return
        if not isinstance(obj, (Model, Component)):
            raise Exception("%s is not a type that is understood by SelfExporter" % str(type(obj)))

        # determine the module from which we were called (we need to do this here so we can
        # calculate stacklevel for use in the warning at the bottom of this method)
        cur_module = inspect.getmodule(inspect.currentframe())
        caller_frame = inspect.currentframe()
        # walk up through the stack until we hit a different module
        stacklevel = 1
        while inspect.getmodule(caller_frame) == cur_module:
            stacklevel += 1
            caller_frame = caller_frame.f_back

        # use obj's name as the symbol to export it to (unless modified below)
        export_name = obj.name

        if isinstance(obj, Model):
            new_target_module = inspect.getmodule(caller_frame)
            if SelfExporter.default_model is not None \
                    and new_target_module is SelfExporter.target_module:
                # Warn, unless running a doctest whose containing module set the
                # magic global which tells us to suppress it.
                if not (
                    caller_frame.f_code.co_filename.startswith('<doctest ') and
                    caller_frame.f_globals.get(_SUPPRESS_MEW)):
                    warnings.warn("Redefining model! (You can probably ignore "
                                  "this if you are running code interactively)",
                                  ModelExistsWarning, stacklevel)
                SelfExporter.cleanup()
            SelfExporter.target_module = new_target_module
            SelfExporter.target_globals = caller_frame.f_globals
            SelfExporter.default_model = obj
            # if not set, assign model's name from the module it lives in. very sneaky and fragile.
            if obj.name is None:
                if SelfExporter.target_module == sys.modules['__main__']:
                    # user ran model .py directly
                    model_path = inspect.getfile(sys.modules['__main__'])
                    model_filename = os.path.basename(model_path)
                    module_name = re.sub(r'\.py$', '', model_filename)
                elif SelfExporter.target_module is not None:
                    # model is imported by some other script (typical case)
                    module_name = SelfExporter.target_module.__name__
                else:
                    # user is defining a model interactively (not really supported, but we'll try)
                    module_name = '_interactive_'
                obj.name = module_name   # internal name for identification
                export_name = 'model'    # symbol name for export
        elif isinstance(obj, Component):
            if SelfExporter.default_model is None:
                raise ModelNotDefinedError
            SelfExporter.default_model.add_component(obj)

        # load obj into target namespace under obj.name
        if export_name in SelfExporter.target_globals:
            warnings.warn("'%s' already defined" % (export_name), SymbolExistsWarning, stacklevel)
        SelfExporter.target_globals[export_name] = obj

    @staticmethod
    def add_initial(initial):
        """Add an Initial to the default model."""
        if not SelfExporter.do_export:
            return
        if not isinstance(initial, Initial):
            raise ValueError("initial must be an Initial object")
        if SelfExporter.default_model is None:
            raise ModelNotDefinedError
        SelfExporter.default_model.add_initial(initial)

    @staticmethod
    def cleanup():
        """Delete previously exported symbols."""
        if SelfExporter.default_model is None:
            return
        for name in [c.name for c in SelfExporter.default_model.all_components()] + ['model']:
            if name in SelfExporter.target_globals:
                del SelfExporter.target_globals[name]
        SelfExporter.default_model = None
        SelfExporter.target_globals = None
        SelfExporter.target_module = None

    @staticmethod
    def rename(obj, new_name):
        """Rename a previously exported symbol"""
        if new_name in SelfExporter.target_globals:
            msg = "'%s' already defined" % new_name
            warnings.warn(msg, SymbolExistsWarning, 2)
        if obj.name in SelfExporter.target_globals:
            obj = SelfExporter.target_globals[obj.name]
            SelfExporter.target_globals[new_name] = obj
            del SelfExporter.target_globals[obj.name]
        else:
            raise ValueError("Could not find object in global namespace by its"
                             "name '%s'" % obj.name)


class Symbol(sympy.Dummy):
    def __new__(cls, name):
        return super(Symbol, cls).__new__(cls, name)

    def _lambdacode(self, printer, **kwargs):
        """ custom printer method that ensures that the dummyid is not
        appended when printing code """
        return self.name


class Component(object):

    """
    The base class for all the named things contained within a model.

    Parameters
    ----------
    name : string
        Name of the component. Must be unique within the containing model.

    Attributes
    ----------
    name : string
        Name of the component.
    model : weakref(Model)
        Containing model.

    """
    _VARIABLE_NAME_REGEX = re.compile(r'[_a-z][_a-z0-9]*\Z', re.IGNORECASE)

    def __init__(self, name, _export=True):
        if not self._VARIABLE_NAME_REGEX.match(name):
            raise InvalidComponentNameError(name)
        self.name = name
        self.model = None  # to be set in Model.add_component
        self._export = _export
        if self._export:
            self._do_export()

        # Try to find calling module by walking the stack
        self._modules = []
        self._function = None
        # We assume we're dealing with Component subclasses here
        frame = inspect.currentframe().f_back
        while frame is not None:
            mod_name = frame.f_globals.get('__name__', '__unnamed__')
            if mod_name in ['IPython.core.interactiveshell', '__main__']:
                break
            if mod_name != 'pysb.core' and not \
                    mod_name.startswith('importlib.'):
                self._modules.append(mod_name)
                if self._function is None:
                    if mod_name == 'pysb.macros':
                        self._function = frame.f_back.f_code.co_name
                    else:
                        self._function = frame.f_code.co_name
            frame = frame.f_back

    def __getstate__(self):
        # clear the weakref to parent model (restored in Model.__setstate__)
        state = self.__dict__.copy()
        state.pop('model', None)
        # Force _export to False; we don't want the unpickling process to
        # trigger SelfExporter.export!
        state['_export'] = False
        return state

    def _do_export(self):
        try:
            SelfExporter.export(self)
        except ComponentDuplicateNameError as e:
            # re-raise to hide the stack trace below this point -- it's irrelevant to the user
            # and makes the error harder to understand
            raise e

    def rename(self, new_name):
        """Change component's name.

        This is typically only needed when deriving one model from another and
        it would be desirable to change a component's name in the derived
        model."""
        if self.model:
            self.model()._rename_component(self, new_name)
        if self._export:
            SelfExporter.rename(self, new_name)
        self.name = new_name


class Monomer(Component):
    """
    Model component representing a protein or other molecule.

    Parameters
    ----------
    sites : list of strings, optional
        Names of the sites.
    site_states : dict of string => string, optional
        Allowable states for sites. Keys are sites and values are lists of
        states. Sites which only take part in bond formation and never take on a
        state may be omitted.

    Attributes
    ----------
    Identical to Parameters (see above).

    Notes
    -----

    A Monomer instance may be \"called\" like a function to produce a
    MonomerPattern, as syntactic sugar to approximate rule-based modeling
    language syntax. It is typically called with keyword arguments where the arg
    names are sites and values are site conditions such as bond numbers or
    states (see the Notes section of the :py:class:`MonomerPattern`
    documentation for details). To help in situations where kwargs are unwieldy
    (for example if a site name is computed dynamically or stored in a variable)
    a dict following the same layout as the kwargs may be passed as the first
    and only positional argument instead.

    Site names and state values must start with a letter, or one or more
    underscores followed by a letter. Any remaining characters must be
    alphanumeric or underscores.
    """
    def __init__(self, name, sites=None, site_states=None, _export=True):
        # Create default empty containers.
        if sites is None:
            sites = []
        if site_states is None:
            site_states = {}

        # ensure sites is some kind of list (presumably of strings) but not a
        # string itself
<<<<<<< HEAD
        if not isinstance(sites, collections.Iterable) or \
               isinstance(sites, str):
=======
        if not isinstance(sites, Iterable) or \
               isinstance(sites, basestring):
>>>>>>> a6e44745
            raise ValueError("sites must be a list of strings")

        # ensure no duplicate sites and validate each site name
        sites_seen = {}
        for site in sites:
            if not self._VARIABLE_NAME_REGEX.match(site):
                raise ValueError('Invalid site name: ' + str(site))
            sites_seen.setdefault(site, 0)
            sites_seen[site] += 1

        # ensure site_states keys are all known sites
        unknown_sites = [site for site in site_states if not site in sites_seen]
        if unknown_sites:
            raise ValueError("Unknown sites in site_states: " +
                             str(unknown_sites))
        # ensure site_states values are all strings
        invalid_sites = [site for (site, states) in site_states.items()
                         if not all([isinstance(s, str)
                                     and self._VARIABLE_NAME_REGEX.match(s)
                                     for s in states])]
        if invalid_sites:
            raise ValueError("Invalid or non-string state values in "
                             "site_states for sites: " + str(invalid_sites))

        self.sites = list(sites)
        self.site_states = site_states
        Component.__init__(self, name, _export)

    def __call__(self, conditions=None, **kwargs):
        """
        Return a MonomerPattern object based on this Monomer.

        See the Notes section of this class's documentation for details.

        Parameters
        ----------
        conditions : dict, optional
            See MonomerPattern.site_conditions.
        **kwargs : dict
            See MonomerPattern.site_conditions.

        """
        return MonomerPattern(self, extract_site_conditions(conditions,
                                                            **kwargs), None)

    def __repr__(self):
        value = '%s(%s' % (self.__class__.__name__, repr(self.name))
        if self.sites:
            value += ', %s' % repr(self.sites)
        if self.site_states:
            value += ', %s' % repr(self.site_states)
        value += ')'
        return value


def _check_state(monomer, site, state):
    """ Check a monomer site allows the specified state """
    if state not in monomer.site_states[site]:
        args = state, monomer.name, site, monomer.site_states[site]
        template = "Invalid state choice '{}' in Monomer {}, site {}. Valid " \
                   "state choices: {}"
        raise ValueError(template.format(*args))
    return True


def _check_bond(bond):
    """ A bond can either by a single int, WILD, ANY, or a list of ints """
    return (
        isinstance(bond, int)
        or bond is WILD
        or bond is ANY
        or isinstance(bond, list) and all(isinstance(b, int) for b in bond)
    )


def is_state_bond_tuple(state):
    """ Check the argument is a (state, bond) tuple for a Mononer site """
    return (
        isinstance(state, tuple)
        and len(state) == 2
        and isinstance(state[0], str)
        and _check_bond(state[1])
    )


def _check_state_bond_tuple(monomer, site, state):
    """ Check that 'state' is a (state, bond) tuple, and validate the state """
    return is_state_bond_tuple(state) and _check_state(monomer, site, state[0])


def validate_site_value(state, monomer=None, site=None, _in_multistate=False):
    if state is None:
        return True
    elif isinstance(state, str):
        if monomer and site:
            if not _check_state(monomer, site, state):
                return False
        return True
    elif _check_bond(state):
        return True
    elif is_state_bond_tuple(state):
        if monomer and site:
            _check_state(monomer, site, state[0])
        return True
    elif isinstance(state, MultiState):
        if _in_multistate:
            raise ValueError('Cannot nest MultiState within each other')

        if monomer and site:
            site_counts = collections.Counter(monomer.sites)
            if len(state) > site_counts[site]:
                raise ValueError(
                    'MultiState for site "{}" on monomer "{}" has maximum '
                    'length {}'.format(site, monomer.name, site_counts[site])
                )

            return all(validate_site_value(s, monomer, site, True) for s in
                       state)

        return True
    else:
        return False


class MultiState(object):
    """
    MultiState for a Monomer (also known as duplicate sites)

    MultiStates are duplicate copies of a site which each have the same name and
    semantics. In BioNetGen, these are known as duplicate sites. MultiStates
    are not supported by Kappa.

    When declared, a MultiState instance is not connected to any Monomer or
    site, so full validation is deferred until it is used as part of a
    :py:class:`MonomerPattern` or :py:class:`ComplexPattern`.

    Examples
    --------

    Define a Monomer "A" with MultiState "a", which has two copies, and
    Monomer "B" with MultiState "b", which also has two copies but can take
    state values "u" and "p":

    >>> Model()  # doctest:+ELLIPSIS
    <Model '_interactive_' (monomers: 0, ...
    >>> Monomer('A', ['a', 'a'])  # BNG: A(a, a)
    Monomer('A', ['a', 'a'])
    >>> Monomer('B', ['b', 'b'], {'b': ['u', 'p']})  # BNG: B(b~u~p, b~u~p)
    Monomer('B', ['b', 'b'], {'b': ['u', 'p']})

    To specify MultiStates, use the MultiState class. Here are some valid
    examples of MultiState patterns, with their BioNetGen equivalents:

    >>> A(a=MultiState(1, 2))  # BNG: A(a!1,a!2)
    A(a=MultiState(1, 2))
    >>> B(b=MultiState('u', 'p'))  # BNG: A(A~u,A~p)
    B(b=MultiState('u', 'p'))
    >>> A(a=MultiState(1, 2)) % B(b=MultiState(('u', 1), 2))  # BNG: A(a!1, a!2).B(b~u!1, b~2)
    A(a=MultiState(1, 2)) % B(b=MultiState(('u', 1), 2))
    """
    def __init__(self, *args):
        if len(args) == 1:
            raise ValueError('MultiState should not be used when only a single '
                             'site is specified')
        self.sites = args
        for s in self.sites:
            validate_site_value(s, _in_multistate=True)

    def __len__(self):
        return len(self.sites)

    def __iter__(self):
        return iter(self.sites)

    def __repr__(self):
        return '{}({})'.format(self.__class__.__name__, ', '.join(
            repr(s) for s in self))


class MonomerPattern(object):

    """
    A pattern which matches instances of a given monomer.

    Parameters
    ----------
    monomer : Monomer
        The monomer to match.
    site_conditions : dict
        The desired state of the monomer's sites. Keys are site names and values
        are described below in Notes.
    compartment : Compartment or None
        The desired compartment where the monomer should exist. None means
        \"don't-care\".

    Attributes
    ----------
    Identical to Parameters (see above).

    Notes
    -----
    The acceptable values in the `site_conditions` dict are as follows:

    * ``None`` : no bond
    * *str* : state
    * *int* : a bond (to a site with the same number in a ComplexPattern)
    * *list of int* : multi-bond (not valid in Kappa)
    * ``ANY`` : \"any\" bond (bound to something, but don't care what)
    * ``WILD`` : \"wildcard\" bond (bound or not bound)
    * *tuple of (str, int)* : state with specified bond
    * *tuple of (str, WILD)* : state with wildcard bond
    * *tuple of (str, ANY)* : state with any bond
    * MultiState : duplicate sites

    If a site is not listed in site_conditions then the pattern will match any
    state for that site, i.e. \"don't write, don't care\".

    """
    def __init__(self, monomer, site_conditions, compartment):
        # ensure all keys in site_conditions are sites in monomer
        unknown_sites = [site for site in site_conditions
                              if site not in monomer.sites]
        if unknown_sites:
            raise Exception("MonomerPattern with unknown sites in " +
                            str(monomer) + ": " + str(unknown_sites))

        invalid_sites = []
        for (site, state) in site_conditions.items():
            if not validate_site_value(state, monomer, site):
                invalid_sites.append(site)
        if invalid_sites:
            raise ValueError("Invalid state value for sites: " +
                             '; '.join(['%s=%s' % (s, str(site_conditions[s]))
                                       for s in invalid_sites]) +
                             ' in {}'.format(monomer))

        # ensure compartment is a Compartment
        if compartment and not isinstance(compartment, Compartment):
            raise ValueError("compartment is not a Compartment object")

        self.monomer = monomer
        self.site_conditions = site_conditions
        self.compartment = compartment
        self._graph = None
        self._tag = None

    def is_concrete(self):
        """
        Return a bool indicating whether the pattern is 'concrete'.

        'Concrete' means the pattern satisfies ALL of the following:

        1. All sites have specified conditions
        2. If the model uses compartments, the compartment is specified.

        """
        # 1.
        sites_ok = self.is_site_concrete()
        # 2.
        compartment_ok = not self.monomer.model().compartments or self.compartment
        return compartment_ok and sites_ok

    def is_site_concrete(self):
        """
        Return a bool indicating whether the pattern is 'site-concrete'.

        'Site-concrete' means all sites have specified conditions."""
        dup_sites = {k: v for k, v in
                     collections.Counter(self.monomer.sites).items() if v > 1}
        if len(self.site_conditions) != len(self.monomer.sites) and \
                not dup_sites:
            return False
        for site_name, site_val in self.site_conditions.items():
            if site_name in dup_sites:
                if not isinstance(site_val, MultiState) or \
                        len(site_val) < dup_sites[site_name]:
                    return False

                if not all(self._site_instance_concrete(site_name, s)
                           for s in site_val):
                    return False
            elif not self._site_instance_concrete(site_name, site_val):
                return False

        return True

    def _site_instance_concrete(self, site_name, site_val):
        if isinstance(site_val, str):
            site_state = site_val
            site_bond = None
        elif isinstance(site_val, tuple):
            site_state, site_bond = site_val
        else:
            site_bond = site_val
            site_state = None

        if site_bond is ANY or site_bond is WILD:
            return False
        if site_state is None and site_name in \
                self.monomer.site_states.keys():
            return False

        return True

    def _as_graph(self):
        """
        Convert MonomerPattern to networkx graph, caching the result

        See :func:`ComplexPattern._as_graph` for implementation details
        """
        if self._graph is None:
            self._graph = as_complex_pattern(self)._as_graph()

        return self._graph

    def __call__(self, conditions=None, **kwargs):
        """Build a new MonomerPattern with updated site conditions. Can be used
        to obtain a shallow copy by passing an empty argument list."""
        # The new object will have references to the original monomer and
        # compartment, and a shallow copy of site_conditions which has been
        # updated according to our args (as in Monomer.__call__).
        site_conditions = self.site_conditions.copy()
        site_conditions.update(extract_site_conditions(conditions, **kwargs))
        mp = MonomerPattern(self.monomer, site_conditions, self.compartment)
        mp._tag = self._tag
        return mp

    def __add__(self, other):
        if isinstance(other, MonomerPattern):
            return ReactionPattern([ComplexPattern([self], None), ComplexPattern([other], None)])
        if isinstance(other, ComplexPattern):
            return ReactionPattern([ComplexPattern([self], None), other])
        elif other is None:
            rp = as_reaction_pattern(self)
            rp.complex_patterns.append(None)
            return rp
        else:
            return NotImplemented

    def __radd__(self, other):
        if other is None:
            rp = as_reaction_pattern(self)
            rp.complex_patterns = [None] + rp.complex_patterns
            return rp
        else:
            return NotImplemented

    def __mod__(self, other):
        if isinstance(other, MonomerPattern):
            return ComplexPattern([self, other], None)
        else:
            return NotImplemented

    def __rshift__(self, other):
        return build_rule_expression(self, other, False)

    def __rrshift__(self, other):
        return build_rule_expression(other, self, False)

    def __or__(self, other):
        return build_rule_expression(self, other, True)

    def __ne__(self, other):
        warnings.warn("'<>' for reversible rules will be removed in a future "
                      "version of PySB. Use '|' instead.",
                      DeprecationWarning,
                      stacklevel=2)
        return self.__or__(other)

    def __pow__(self, other):
        if isinstance(other, Compartment):
            if self.compartment is not None:
                raise CompartmentAlreadySpecifiedError()
            mp_new = self()
            mp_new.compartment = other
            return mp_new
        else:
            return NotImplemented

    def __matmul__(self, other):
        if not isinstance(other, Tag):
            return NotImplemented

        if self._tag:
            raise TagAlreadySpecifiedError()

        # Need to upgrade to a ComplexPattern
        cp_new = as_complex_pattern(self)
        cp_new._tag = other
        return cp_new

    def __repr__(self):
        value = '%s(' % self.monomer.name
        sites_unique = list(collections.OrderedDict.fromkeys(
            self.monomer.sites))
        value += ', '.join([
                k + '=' + repr(self.site_conditions[k])
                for k in sites_unique
                if k in self.site_conditions
                ])
        value += ')'
        if self.compartment is not None:
            value += ' ** ' + self.compartment.name
        if self._tag:
            value = '{} @ {}'.format(self._tag.name, value)
        return value


class ComplexPattern(object):

    """
    A bound set of MonomerPatterns, i.e. a pattern to match a complex.

    In BNG terms, a list of patterns combined with the '.' operator.

    Parameters
    ----------
    monomer_patterns : list of MonomerPatterns
        MonomerPatterns that make up the complex.
    compartment : Compartment or None
        Location restriction. None means don't care.
    match_once : bool, optional
        If True, the pattern will only count once against a species in which the
        pattern can match the monomer graph in multiple distinct ways. If False
        (default), the pattern will count as many times as it matches the
        monomer graph, leading to a faster effective reaction rate.

    Attributes
    ----------
    Identical to Parameters (see above).

    """

    def __init__(self, monomer_patterns, compartment, match_once=False):
        # ensure compartment is a Compartment
        if compartment and not isinstance(compartment, Compartment):
            raise Exception("compartment is not a Compartment object")

        # Drop species cpt, if redundant
        if compartment and len(monomer_patterns) == 1 and \
                monomer_patterns[0].compartment == compartment:
            compartment = None

        self.monomer_patterns = monomer_patterns
        self.compartment = compartment
        self.match_once = match_once
        self._graph = None
        self._tag = None

    def is_concrete(self):
        """
        Return a bool indicating whether the pattern is 'concrete'.

        'Concrete' means the pattern satisfies ANY of the following:
        1. All monomer patterns are concrete
        2. The compartment is specified AND all monomer patterns are site-concrete
        """
        # 1.
        mp_concrete_ok = all(mp.is_concrete() for mp in self.monomer_patterns)
        # 2.
        compartment_ok = self.compartment is not None and \
            all(mp.is_site_concrete() for mp in self.monomer_patterns)
        return mp_concrete_ok or compartment_ok

    def _as_graph(self):
        """
        Return the ComplexPattern represented as a networkx graph

        ComplexPatterns can be represented as a graph. This is mainly useful
        for comparing if ComplexPatterns are equivalent (see
        :func:`ComplexPattern.is_equivalent_to`).

        It turns out this is non-trivial because 1) bond numbering is
        arbitrary and 2) ComplexPatterns can contain MonomerPatterns which
        are identical. The latter problem makes it impossible to merely
        order the MonomerPatterns using a canonical ordering for comparison,
        while ensuring correctness in all cases [Blinov2006]_.

        We solve the problem using broadly the same approach as BioNetGen -
        encode each complex pattern as a graph and check if they are
        isomorphic to each other [Faeder2009]_. However, our approach
        differs in that we do not need to use a hierarchical graph like
        BioNetGen's hnauty algorithm. We use networkx, in which graph nodes are
        Python objects rather than strings; thus, we ensure that
        monomers/sites/states with the same name are not evaluated to be
        equal, because they have different object type.

        **Implementation details**
        Each monomer, site, state and compartment is represented as a node.
        Edges represent bonds (when between sites), or a relationship
        (monomers have sites, sites have states, MonomerPatterns and
        ComplexPatterns can have Compartments). A special "no bond" node is
        used to denote that the connected site is unbound; this is necessary
        because pattern matching is performed by checking for an isomorphic
        subgraph, and we need to distinguish between explicitly unbound and
        unspecified bond (equivalent to the `ANY` keyword).

        Internally, networkx references nodes using an integer. We use a
        private autoincrementing integer generator function `autoinc` to track
        nodes, but this is not used when checking graph isomorphism (instead,
        node to node object equality is checked).

        The `WILD` keyword should match any bond except the special "no
        bond" node - as special private `WildTester` function is used for
        this purpose.

        Compartment nodes are tracked and kept unique by the private
        `add_or_get_compartment_node` function, which uses a dictionary to
        track Compartment->node_id mapping.

        .. [Blinov2006] https://link.springer.com/chapter/10.1007%2F11905455_5
        .. [Faeder2009] https://www.csb.pitt.edu/Faculty/Faeder/Publications/Reprints/Faeder_2009.pdf
        """
        if self._graph is not None:
            return self._graph

        NO_BOND = 'NoBond'

        def autoinc():
            i = 0
            while True:
                yield i
                i += 1
        node_count = autoinc()

        class AnyBondTester(object):
            def __eq__(self, other):
                return not isinstance(other, Component) and other != NO_BOND

        any_bond_tester = AnyBondTester()

        bond_edges = collections.defaultdict(list)
        g = nx.Graph()
        _cpt_nodes = {}

        def add_or_get_compartment_node(cpt):
            try:
                return _cpt_nodes[cpt]
            except KeyError:
                cpt_node_id = next(node_count)
                _cpt_nodes[cpt] = cpt_node_id
                g.add_node(cpt_node_id, id=cpt)
                return cpt_node_id

        species_cpt_node_id = None
        if self.compartment:
            species_cpt_node_id = add_or_get_compartment_node(self.compartment)

        def _handle_site_instance(state_or_bond):
            mon_site_id = next(node_count)
            g.add_node(mon_site_id, id=site)
            g.add_edge(mon_node_id, mon_site_id)
            state = None
            bond_num = None
            if state_or_bond is WILD:
                return
            elif isinstance(state_or_bond, str):
                state = state_or_bond
            elif is_state_bond_tuple(state_or_bond):
                state = state_or_bond[0]
                bond_num = state_or_bond[1]
            elif isinstance(state_or_bond, (int, list)):
                bond_num = state_or_bond
            elif state_or_bond is not ANY and state_or_bond is not None:
                raise ValueError('Unrecognized state: {}'.format(
                    state_or_bond))

            if state_or_bond is ANY or bond_num is ANY:
                bond_num = any_bond_tester
                any_bond_tester_id = next(node_count)
                g.add_node(any_bond_tester_id, id=any_bond_tester)
                g.add_edge(mon_site_id, any_bond_tester_id)

            if state is not None:
                mon_site_state_id = next(node_count)
                g.add_node(mon_site_state_id, id=state)
                g.add_edge(mon_site_id, mon_site_state_id)

            if bond_num is None:
                bond_edges[NO_BOND].append(mon_site_id)
            elif isinstance(bond_num, int):
                bond_edges[bond_num].append(mon_site_id)
            elif isinstance(bond_num, list):
                for bond in bond_num:
                    bond_edges[bond].append(mon_site_id)

        for mp in self.monomer_patterns:
            mon_node_id = next(node_count)
            g.add_node(mon_node_id, id=mp.monomer)
            if mp.compartment or self.compartment:
                cpt_node_id = add_or_get_compartment_node(mp.compartment or
                                                          self.compartment)
                g.add_edge(mon_node_id, cpt_node_id)

            for site, state_or_bond in mp.site_conditions.items():
                if isinstance(state_or_bond, MultiState):
                    # Duplicate sites
                    [_handle_site_instance(s) for s in state_or_bond]
                else:
                    _handle_site_instance(state_or_bond)

        # Unbound edges
        unbound_sites = bond_edges.pop(NO_BOND, None)
        if unbound_sites is not None:
            no_bond_id = next(node_count)
            g.add_node(no_bond_id, id=NO_BOND)
            for unbound_site in unbound_sites:
                g.add_edge(unbound_site, no_bond_id)

        # Add bond edges
        for site_nodes in bond_edges.values():
            if len(site_nodes) == 1:
                # Treat dangling bond as WILD
                any_bond_tester_id = next(node_count)
                g.add_node(any_bond_tester_id, id=any_bond_tester)
                g.add_edge(site_nodes[0], any_bond_tester_id)
            for n1, n2 in itertools.combinations(site_nodes, 2):
                g.add_edge(n1, n2)

        # Remove the species compartment if all monomer nodes have a
        # compartment
        if species_cpt_node_id is not None and \
                        g.degree(species_cpt_node_id) == 0:
            g.remove_node(species_cpt_node_id)

        self._graph = g
        return self._graph

    def is_equivalent_to(self, other):
        """
        Test a concrete ComplexPattern for equality with another.

        Use of this method on non-concrete ComplexPatterns was previously
        allowed, but is now deprecated.
        """
        from pysb.pattern import match_complex_pattern
        # Didn't implement __eq__ to avoid confusion with __ne__ operator used
        # for Rule building

        # Check both patterns are concrete
        if not self.is_concrete() or not other.is_concrete():
            warnings.warn("is_equivalent_to() will only work with concrete "
                          "patterns in a future version", DeprecationWarning)

        return match_complex_pattern(self, other, exact=True)

    def matches(self, other):
        """
        Compare another ComplexPattern against this one

        Parameters
        ----------
        other: ComplexPattern
            A ComplexPattern to match against self

        Returns
        -------
        bool
            True if other matches self; False otherwise.

        """
        if not self.is_concrete():
            raise ValueError('matches() requires self to be a concrete '
                             'pattern')
        from pysb.pattern import match_complex_pattern
        return match_complex_pattern(other, self, exact=False)

    def copy(self):
        """
        Implement our own brand of shallow copy.

        The new object will have references to the original compartment, and
        copies of the monomer_patterns.
        """
        cp = ComplexPattern([mp() for mp in self.monomer_patterns],
                            self.compartment,
                            self.match_once)
        cp._tag = self._tag
        return cp

    def __call__(self, conditions=None, **kwargs):
        """Build a new ComplexPattern with updated site conditions."""

        kwargs = extract_site_conditions(conditions, **kwargs)

        # Ensure we don't have more than one of any Monomer in our patterns.
        mon_counts = collections.Counter(mp.monomer.name for mp in
                                         self.monomer_patterns)
        dup_monomers = [mon for mon, count in mon_counts.items() if count > 1]
        if dup_monomers:
            raise DuplicateMonomerError("ComplexPattern has duplicate "
                                        "Monomers: " + str(dup_monomers))

        # Ensure all specified sites are present in some Monomer.
        self_site_groups = (mp.monomer.sites for mp in self.monomer_patterns)
        self_sites = list(itertools.chain(*self_site_groups))
        unknown_sites = set(kwargs).difference(self_sites)
        if unknown_sites:
            raise UnknownSiteError("Unknown sites in argument list: " +
                                   ", ".join(unknown_sites))

        # Ensure no specified site is present in multiple Monomers.
        used_sites = [s for s in self_sites if s in kwargs]
        sgroups = itertools.groupby(sorted(used_sites))
        scounts = [(name, sum(1 for s in sites)) for name, sites in sgroups]
        dup_sites = [name for name, count in scounts if count > 1]
        if dup_sites:
            raise DuplicateSiteError("ComplexPattern has duplicate sites: " +
                                     str(dup_sites))

        # Copy self so we can modify it in place before returning it.
        cp = self.copy()
        # Build map from site name to MonomerPattern.
        site_map = {}
        for mp in cp.monomer_patterns:
            site_map.update(dict.fromkeys(mp.monomer.sites, mp))
        # Apply kwargs to our ComplexPatterns.
        for site, condition in kwargs.items():
            site_map[site].site_conditions[site] = condition
        return cp

    def __add__(self, other):
        if isinstance(other, ComplexPattern):
            return ReactionPattern([self, other])
        elif isinstance(other, MonomerPattern):
            return ReactionPattern([self, ComplexPattern([other], None)])
        elif other is None:
            rp = as_reaction_pattern(self)
            rp.complex_patterns.append(None)
            return rp
        else:
            return NotImplemented

    def __radd__(self, other):
        if other is None:
            rp = as_reaction_pattern(self)
            rp.complex_patterns = [None] + rp.complex_patterns
            return rp
        else:
            return NotImplemented

    def __mod__(self, other):
        if self._tag:
            raise ValueError('Tag should be specified at the end of the complex')
        if isinstance(other, MonomerPattern):
            return ComplexPattern(self.monomer_patterns + [other], self.compartment, self.match_once)
        elif isinstance(other, ComplexPattern):
            if self.compartment is not other.compartment:
                raise ValueError("merged ComplexPatterns must specify the same compartment")
            elif self.match_once != other.match_once:
                raise ValueError("merged ComplexPatterns must have the same value of match_once")
            return ComplexPattern(self.monomer_patterns + other.monomer_patterns, self.compartment, self.match_once)
        else:
            return NotImplemented

    def __rmod__(self, other):
        if isinstance(other, MonomerPattern):
            return ComplexPattern([other] + self.monomer_patterns, self.compartment, self.match_once)
        else:
            return NotImplemented

    def __rshift__(self, other):
        return build_rule_expression(self, other, False)

    def __rrshift__(self, other):
        return build_rule_expression(other, self, False)

    def __or__(self, other):
        return build_rule_expression(self, other, True)

    def __ne__(self, other):
        warnings.warn("'<>' for reversible rules will be removed in a future "
                      "version of PySB. Use '|' instead.",
                      DeprecationWarning,
                      stacklevel=2)
        return self.__or__(other)

    def __pow__(self, other):
        if isinstance(other, Compartment):
            if self.compartment is not None:
                raise CompartmentAlreadySpecifiedError()
            cp_new = self.copy()
            cp_new.compartment = other
            return cp_new
        else:
            return NotImplemented

    def __matmul__(self, other):
        if not isinstance(other, Tag):
            return NotImplemented

        if self._tag:
            raise TagAlreadySpecifiedError()

        cp_new = self.copy()
        cp_new._tag = other
        return cp_new

    def __repr__(self):
        # Monomer patterns need to be in parentheses if they have a tag,
        # except in the first position, to preserve operator precedence
        ret = ' % '.join(
            [repr(p)
             if idx == 0 or p._tag is None
             else '({})'.format(repr(p))
             for idx, p in enumerate(self.monomer_patterns)])
        if self.compartment:
            if len(self.monomer_patterns) > 1:
                ret = '(%s)' % ret
            ret += ' ** %s' % self.compartment.name
        if self.match_once:
            ret = 'MatchOnce(%s)' % ret
        if self._tag:
            ret = '{} @ {}'.format(ret, self._tag.name)
        return ret


class ReactionPattern(object):

    """
    A pattern for the entire product or reactant side of a rule.

    Essentially a thin wrapper around a list of ComplexPatterns. In BNG terms, a
    list of complex patterns combined with the '+' operator.

    Parameters
    ----------
    complex_patterns : list of ComplexPatterns
        ComplexPatterns that make up the reaction pattern.

    Attributes
    ----------
    Identical to Parameters (see above).

    """

    def __init__(self, complex_patterns):
        self.complex_patterns = complex_patterns
        from pysb.pattern import check_dangling_bonds
        check_dangling_bonds(self)

    def __add__(self, other):
        if isinstance(other, MonomerPattern):
            return ReactionPattern(self.complex_patterns + [ComplexPattern([other], None)])
        elif isinstance(other, ComplexPattern):
            return ReactionPattern(self.complex_patterns + [other])
        elif other is None:
            self.complex_patterns.append(None)
            return self
        else:
            return NotImplemented

    def __radd__(self, other):
        if other is None:
            self.complex_patterns = [None] + self.complex_patterns
            return self
        else:
            return NotImplemented

    def __rshift__(self, other):
        """Irreversible reaction"""
        return build_rule_expression(self, other, False)

    def __rrshift__(self, other):
        return build_rule_expression(other, self, False)

    def __or__(self, other):
        return build_rule_expression(self, other, True)

    def __ne__(self, other):
        warnings.warn("'<>' for reversible rules will be removed in a future "
                      "version of PySB. Use '|' instead.",
                      DeprecationWarning,
                      stacklevel=2)
        return self.__or__(other)

    def __repr__(self):
        if len(self.complex_patterns):
            return ' + '.join([repr(p) for p in self.complex_patterns])
        else:
            return 'None'

    def matches(self, other):
        """
        Match the 'other' ReactionPattern against this one

        See :func:`pysb.pattern.match_reaction_pattern` for details
        """
        from pysb.pattern import match_reaction_pattern
        return match_reaction_pattern(other, self)


class RuleExpression(object):

    """
    A container for the reactant and product patterns of a rule expression.

    Contains one ReactionPattern for each of reactants and products, and a bool
    indicating reversibility. This is a temporary object used to implement
    syntactic sugar through operator overloading. The Rule constructor takes an
    instance of this class as its first argument, but simply extracts its fields
    and discards the object itself.

    Parameters
    ----------
    reactant_pattern, product_pattern : ReactionPattern
        The reactants and products of the rule.
    is_reversible : bool
        If True, the reaction is reversible. If False, it's irreversible.

    Attributes
    ----------
    Identical to Parameters (see above).

    """

    def __init__(self, reactant_pattern, product_pattern, is_reversible):
        self.reactant_pattern = reactant_pattern
        self.product_pattern = product_pattern
        self.is_reversible = is_reversible

    def __repr__(self):
        operator = '|' if self.is_reversible else '>>'
        return '%s %s %s' % (repr(self.reactant_pattern), operator,
                             repr(self.product_pattern))


def as_complex_pattern(v):
    """Internal helper to 'upgrade' a MonomerPattern to a ComplexPattern."""
    if isinstance(v, ComplexPattern):
        return v
    elif isinstance(v, Monomer):
        return ComplexPattern([v()], None)
    elif isinstance(v, MonomerPattern):
        return ComplexPattern([v], None)
    else:
        raise InvalidComplexPatternException


def as_reaction_pattern(v):
    """Internal helper to 'upgrade' a Complex- or MonomerPattern or None to a
    complete ReactionPattern."""
    if isinstance(v, ReactionPattern):
        return v
    elif v is None:
        return ReactionPattern([])
    else:
        try:
            return ReactionPattern([as_complex_pattern(v)])
        except InvalidComplexPatternException:
            raise InvalidReactionPatternException


def build_rule_expression(reactant, product, is_reversible):
    """Internal helper for operators which return a RuleExpression."""
    # Make sure the types of both reactant and product are acceptable.
    try:
        reactant = as_reaction_pattern(reactant)
        product = as_reaction_pattern(product)
    except InvalidReactionPatternException:
        return NotImplemented
    # Synthesis/degradation rules cannot be reversible.
    if (reactant is None or product is None) and is_reversible:
        raise InvalidReversibleSynthesisDegradationRule
    return RuleExpression(reactant, product, is_reversible)


class Parameter(Component, Symbol):

    """
    Model component representing a named constant floating point number.

    Parameters are used as reaction rate constants, compartment volumes and
    initial (boundary) conditions for species.

    Parameters
    ----------
    value : number, optional
        The numerical value of the parameter. Defaults to 0.0 if not specified.
        The provided value is converted to a float before being stored, so any
        value that cannot be coerced to a float will trigger an exception.

    Attributes
    ----------
    Identical to Parameters (see above).

    """

    def __new__(cls, name, value=0.0, _export=True):
        return super(Parameter, cls).__new__(cls, name)

    def __getnewargs__(self):
        return (self.name, self.value, False)

    def __init__(self, name, value=0.0, _export=True):
        self.value = value
        Component.__init__(self, name, _export)

    @property
    def value(self):
        return self._value

    @value.setter
    def value(self, new_value):
        self._value = float(new_value)
    
    def get_value(self):
        return self.value

    def __repr__(self):
        return  '%s(%s, %s)' % (self.__class__.__name__, repr(self.name), repr(self.value))

    def __str__(self):
        return  repr(self)



class Compartment(Component):

    """
    Model component representing a bounded reaction volume.

    Parameters
    ----------
    parent : Compartment, optional
        Compartment which contains this one. If not specified, this will be the
        outermost compartment and its parent will be set to None.
    dimension : integer, optional
        The number of spatial dimensions in the compartment, either 2 (i.e. a
        membrane) or 3 (a volume).
    size : Parameter, optional
        A parameter object whose value defines the volume or area of the
        compartment. If not specified, the size will be fixed at 1.0.

    Attributes
    ----------
    Identical to Parameters (see above).

    Notes
    -----
    The compartments of a model must form a tree via their `parent` attributes
    with a three-dimensional (volume) compartment at the root. A volume
    compartment may have any number of two-dimensional (membrane) compartments
    as its children, but never another volume compartment. A membrane
    compartment may have a single volume compartment as its child, but nothing
    else.

    Examples
    --------
    Compartment('cytosol', dimension=3, size=cyto_vol, parent=ec_membrane)

    """

    def __init__(self, name, parent=None, dimension=3, size=None, _export=True):
        if parent != None and isinstance(parent, Compartment) == False:
            raise Exception("parent must be a predefined Compartment or None")
        #FIXME: check for only ONE "None" parent? i.e. only one compartment can have a parent None?
        if size is not None and not isinstance(size, Parameter):
            raise Exception("size must be a parameter (or omitted)")
        self.parent = parent
        self.dimension = dimension
        self.size = size
        Component.__init__(self, name, _export)

    def __repr__(self):
        return '%s(name=%s, parent=%s, dimension=%s, size=%s)' % (
            self.__class__.__name__,
            repr(self.name),
            'None' if self.parent is None else self.parent.name,
            repr(self.dimension),
            'None' if self.size is None else self.size.name
        )


class Rule(Component):

    """
    Model component representing a reaction rule.

    Parameters
    ----------
    rule_expression : RuleExpression
        RuleExpression containing the essence of the rule (reactants, products,
        reversibility).
    rate_forward : Parameter
        Forward reaction rate constant.
    rate_reverse : Parameter, optional
        Reverse reaction rate constant (only required for reversible rules).
    delete_molecules : bool, optional
        If True, deleting a Monomer from a species is allowed to fragment the
        species into multiple pieces (if the deleted Monomer was the sole link
        between those pieces). If False (default) then fragmentation is
        disallowed and the rule will not match a reactant species if applying
        the rule would fragment a species.
    move_connected : bool, optional
        If True, a rule that transports a Monomer between compartments will
        co-transport anything connected to that Monomer by a path in the same
        compartment. If False (default), connected Monomers will remain where
        they were.

    Attributes
    ----------

    Identical to Parameters (see above), plus the component elements of
    `rule_expression`: reactant_pattern, product_pattern and is_reversible.

    """

    def __init__(self, name, rule_expression, rate_forward, rate_reverse=None,
                 delete_molecules=False, move_connected=False,
                 _export=True):
        if not isinstance(rule_expression, RuleExpression):
            raise Exception("rule_expression is not a RuleExpression object")
        validate_expr(rate_forward, "forward rate")
        if rule_expression.is_reversible:
            validate_expr(rate_reverse, "reverse rate")
        elif rate_reverse:
            raise ValueError('Reverse rate specified, but rule expression is '
                             'not reversible. Use | instead of >>.')
        self.rule_expression = rule_expression
        self.reactant_pattern = rule_expression.reactant_pattern
        self.product_pattern = rule_expression.product_pattern
        self.is_reversible = rule_expression.is_reversible
        self.rate_forward = rate_forward
        self.rate_reverse = rate_reverse
        self.delete_molecules = delete_molecules
        self.move_connected = move_connected
        # TODO: ensure all numbered sites are referenced exactly twice within each of reactants and products

        # Check synthesis products are concrete
        if self.is_synth():
            rp = self.reactant_pattern if self.is_reversible else \
                self.product_pattern
            for cp in rp.complex_patterns:
                if not cp.is_concrete():
                    raise ValueError('Product {} of synthesis rule {} is not '
                                     'concrete'.format(cp, name))

        Component.__init__(self, name, _export)

        # Get tags from rule expression
        tags = set()
        for rxn_pat in (rule_expression.reactant_pattern,
                        rule_expression.product_pattern):
            if rxn_pat.complex_patterns:
                for cp in rxn_pat.complex_patterns:
                    if cp is not None:
                        if cp._tag:
                            tags.add(cp._tag)
                        tags.update(mp._tag for mp in cp.monomer_patterns
                                    if mp._tag is not None)

        # Check that tags defined in rates are used in the expression
        tags_rates = (self._check_rate_tags('forward', tags) +
                      self._check_rate_tags('reverse', tags))

        missing = tags.difference(set(tags_rates))
        if missing:
            names = [t.name for t in missing]
            warnings.warn(
                'Rule "{}": Tags {} defined in rule expression but not used in '
                'rates'.format(self.name, ', '.join(names)), UserWarning)

    def _check_rate_tags(self, direction, tags):
        rate = self.rate_forward if direction == 'forward' else \
            self.rate_reverse
        if not isinstance(rate, Expression):
            return []
        tags_rate = rate.tags()
        missing = set(tags_rate).difference(tags)
        if missing:
            names = [t.name for t in missing]
            raise ValueError(
                'Rule "{}": Tag(s) {} defined in {} rate but not in '
                'expression'.format(self.name, ', '.join(names), direction))

        return tags_rate

    def is_synth(self):
        """Return a bool indicating whether this is a synthesis rule."""
        return len(self.reactant_pattern.complex_patterns) == 0 or \
            (self.is_reversible and
             len(self.product_pattern.complex_patterns) == 0)

    def is_deg(self):
        """Return a bool indicating whether this is a degradation rule."""
        return len(self.product_pattern.complex_patterns) == 0 or \
            (self.is_reversible and
             len(self.reactant_pattern.complex_patterns) == 0)

    def __repr__(self):
        ret = '%s(%s, %s, %s' % \
            (self.__class__.__name__, repr(self.name),
             repr(self.rule_expression), self.rate_forward.name)
        if self.is_reversible:
            ret += ', %s' % self.rate_reverse.name
        if self.delete_molecules:
            ret += ', delete_molecules=True'
        if self.move_connected:
            ret += ', move_connected=True'
        ret += ')'
        return ret



def validate_expr(obj, description):
    """Raises an exception if the argument is not an expression."""
    if not isinstance(obj, (Parameter, Expression)):
        description_upperfirst = description[0].upper() + description[1:]
        msg = "%s must be a Parameter or Expression" % description_upperfirst
        raise ExpressionError(msg)

def validate_const_expr(obj, description):
    """Raises an exception if the argument is not a constant expression."""
    validate_expr(obj, description)
    if isinstance(obj, Expression) and not obj.is_constant_expression():
        description_upperfirst = description[0].upper() + description[1:]
        msg = ("%s must be a Parameter or constant Expression" %
               description_upperfirst)
        raise ConstantExpressionError(msg)



class Observable(Component, Symbol):

    """
    Model component representing a linear combination of species.

    Observables are useful in correlating model simulation results with
    experimental measurements. For example, an observable for "A()" will report
    on the total number of copies of Monomer A, regardless of what it's bound to
    or the state of its sites. "A(y='P')" would report on all instances of A
    with site 'y' in state 'P'.

    Parameters
    ----------
    reaction_pattern : ReactionPattern
        The list of ComplexPatterns to match.
    match : 'species' or 'molecules'
        Whether to match entire species ('species') or individual fragments
        ('molecules'). Default is 'molecules'.

    Attributes
    ----------
    reaction_pattern : ReactionPattern
        See Parameters.
    match : 'species' or 'molecules'
        See Parameters.
    species : list of integers
        List of species indexes for species matching the pattern.
    coefficients : list of integers
        List of coefficients by which each species amount is to be multiplied to
        correct for multiple pattern matches within a species.

    Notes
    -----
    ReactionPattern is used here as a container for a list of ComplexPatterns,
    solely so users could utilize the ComplexPattern '+' operator overload as
    syntactic sugar. There are no actual "reaction" semantics in this context.

    """

    def __new__(cls, name, reaction_pattern, match='molecules', _export=True):
        return super(Observable, cls).__new__(cls, name)

    def __getnewargs__(self):
        return (self.name, self.reaction_pattern, self.match, False)

    def __init__(self, name, reaction_pattern, match='molecules', _export=True):
        try:
            reaction_pattern = as_reaction_pattern(reaction_pattern)
        except InvalidReactionPatternException as e:
            raise type(e)("Observable pattern does not look like a ReactionPattern")
        if match not in ('molecules', 'species'):
            raise ValueError("Match must be 'molecules' or 'species'")
        Component.__init__(self, name, _export)
        self.reaction_pattern = reaction_pattern
        self.match = match
        self.species = []
        self.coefficients = []

    def expand_obs(self):
        """ Expand observables in terms of species and coefficients """
        return sympy.Add(*[a * b for a, b in zip(
            self.coefficients,
            [sympy.Symbol('__s%d' % sp_id) for sp_id in self.species]
        )])

    def __repr__(self):
        ret = '%s(%s, %s' % (self.__class__.__name__, repr(self.name),
                              repr(self.reaction_pattern))
        if self.match != 'molecules':
            ret += ', match=%s' % repr(self.match)
        ret += ')'
        return ret

    def __str__(self):
        return repr(self)

    def __call__(self, tag):
        if not isinstance(tag, Tag):
            raise ValueError('Observables are only callable with a Tag '
                             'instance, for use within local Expressions')

        return sympy.Function(self.name)(tag)


class Expression(Component, Symbol):

    """
    Model component representing a symbolic expression of other variables.

    Parameters
    ----------
    expr : sympy.Expr
        Symbolic expression.

    Attributes
    ----------
    expr : sympy.Expr
        See Parameters.

    """

    def __new__(cls, name, expr, _export=True):
        return super(Expression, cls).__new__(cls, name)

    def __getnewargs__(self):
        return (self.name, self.expr, False)

    def __init__(self, name, expr, _export=True):
        if not isinstance(expr, sympy.Expr):
            raise ValueError('An Expression can only be created from a '
                             'sympy.Expr object')
        self.expr = expr
        Component.__init__(self, name, _export)

    def expand_expr(self, expand_observables=False):
        """Return expr rewritten in terms of terminal symbols only."""
        subs = []
        for a in self.expr.atoms():
            if isinstance(a, Expression):
                subs.append((a, a.expand_expr(
                    expand_observables=expand_observables)))
            elif expand_observables and isinstance(a, Observable):
                subs.append((a, a.expand_obs()))
        return self.expr.subs(subs)

    def is_constant_expression(self):
        """Return True if all terminal symbols are Parameters or numbers."""
        return all(isinstance(a, Parameter) or
                   (isinstance(a, Expression) and a.is_constant_expression()) or
                   isinstance(a, sympy.Number)
                   for a in self.expr.atoms())

    def get_value(self):
        # Use parameter and expression values for evaluation
        subs = {}
        for a in self.expr.atoms():
            if isinstance(a, Parameter):
                subs[a] = a.value
            elif isinstance(a, Expression) and a.is_constant_expression():
                subs[a] = a.get_value()
        return self.expr.xreplace(subs)

    @property
    def is_local(self):
        return len(self.expr.atoms(Tag)) > 0

    def tags(self):
        return sorted(self.expr.atoms(Tag), key=lambda tag: tag.name)

    def __repr__(self):
        ret = '%s(%s, %s)' % (self.__class__.__name__, repr(self.name),
                              repr(self.expr))
        return ret

    def __str__(self):
        return repr(self)

    def __call__(self, tag):
        if not isinstance(tag, Tag):
            raise ValueError('Expressions are only callable with a Tag '
                             'instance, for use within local Expressions')

        return sympy.Function(self.name)(tag)


class Tag(Component, Symbol):
    """Tag for labelling MonomerPatterns and ComplexPatterns"""
    def __new__(cls, name, _export=True):
        return super(Tag, cls).__new__(cls, name)

    def __getnewargs__(self):
        return self.name, False

    def __init__(self, name, _export=True):
        Component.__init__(self, name, _export)

    def __matmul__(self, other):
        if not isinstance(other, MonomerPattern):
            return NotImplemented

        if other._tag:
            raise TagAlreadySpecifiedError()

        new_mp = other()
        new_mp._tag = self
        return new_mp

    def __repr__(self):
        return "{}({})".format(self.__class__.__name__, repr(self.name))


class Initial(object):
    """
    An initial condition for a species.

    An initial condition is made up of a species, its amount or concentration,
    and whether it is to be held fixed during a simulation.

    Species patterns must satisfy all of the following:
    * Able to be cast as a ComplexPattern
    * Concrete (see ComplexPattern.is_concrete)
    * Distinct from any existing initial condition pattern
    * match_once is False (nonsensical in this context)

    Parameters
    ----------
    pattern : ComplexPattern
        A concrete pattern defining the species to initialize.
    value : Parameter or Expression Amount of the species the model will start
        with. If an Expression is used, it must evaluate to a constant (can't
        reference any Observables).
    fixed : bool
        Whether or not the species should be held fixed (never consumed).

    Attributes
    ----------
    Identical to Parameters (see above).

    """

    def __init__(self, pattern, value, fixed=False, _export=True):
        try:
            pattern = as_complex_pattern(pattern)
        except InvalidComplexPatternException as e:
            raise InvalidInitialConditionError("Not a ComplexPattern")
        if not pattern.is_concrete():
            raise InvalidInitialConditionError("Pattern not concrete")
        if pattern.match_once:
            raise InvalidInitialConditionError("MatchOnce not allowed here")
        validate_const_expr(value, "initial condition value")
        self.pattern = pattern
        self.value = value
        self.fixed = fixed
        self._export = _export
        if self._export:
            SelfExporter.add_initial(self)

    def __repr__(self):
        ret = '%s(%s, %s' % (self.__class__.__name__, repr(self.pattern),
                             self.value.name)
        if self.fixed:
            ret += ', fixed=True'
        ret += ')'
        return ret


class Model(object):

    """
    A rule-based model containing monomers, rules, compartments and parameters.

    Parameters
    ----------
    name : string, optional
        Name of the model. If not specified, will be set to the name of the file
        from which the constructor was called (with the .py extension stripped).
    base : Model, optional
        If specified, the model will begin as a copy of `base`. This can be used
        to achieve a simple sort of model extension and enhancement.

    Attributes
    ----------
    name : string
        Name of the model. See Parameter section above.
    base : Model or None
        See Parameter section above.
    monomers, compartments, parameters, rules, observables : ComponentSet
        The Component objects which make up the model.
    initials : list of Initial
        Specifies which species are present in the model's starting
        state (t=0) and how much there is of each one.
    initial_conditions : list of tuple of (ComplexPattern, Parameter)
        The old representation of initial conditions, deprecated in favor of
        `initials`.
    species : list of ComplexPattern
        List of all complexes which can be produced by the model, starting from
        the initial conditions and successively applying the rules. Each 
        ComplexPattern is concrete.
    reactions : list of dict
        Structures describing each possible unidirectional reaction that can be
        produced by the model. Each structure stores the name of the rule that
        generated the reaction ('rule'), the mathematical expression for the
        rate of the reaction ('rate'), tuples of species indexes for the
        reactants and products ('reactants', 'products'), and a bool indicating
        whether the reaction is the reverse component of a bidirectional
        reaction ('reverse').
    reactions_bidirectional : list of dict
        Similar to `reactions` but with only one entry for each bidirectional
        reaction. The fields are identical except 'reverse' is replaced by
        'reversible', a bool indicating whether the reaction is reversible. The
        'rate' is the forward rate minus the reverse rate.
    annotations : list of Annotation
        Structured annotations of model components. See the Annotation class for
        details.

    """

    _component_types = (Monomer, Compartment, Parameter, Rule, Observable,
                        Expression, Tag)

    def __init__(self, name=None, base=None, _export=True):
        self.name = name
        self.base = base
        self._export = _export
        self.monomers = ComponentSet()
        self.compartments = ComponentSet()
        self.parameters = ComponentSet()
        self.rules = ComponentSet()
        self.observables = ComponentSet()
        self.expressions = ComponentSet()
        self.tags = ComponentSet()
        self.initials = []
        self.annotations = []
        self._odes = OdeView(self)
        self._initial_conditions = InitialConditionsView(self)
        self.reset_equations()
        #####
        self.diffusivities = []
        #####
        if self._export:
            SelfExporter.export(self)
        if self.base is not None:
            if not isinstance(self.base, Model):
                raise ValueError("base must be a Model")
            model_copy = copy.deepcopy(self.base)
            for component in model_copy.all_components():
                self.add_component(component)
                component._do_export()
            self.initials = model_copy.initials

    def __getstate__(self):
        state = self.__dict__.copy()
        # The stoichiometry matrix, as a numpy array, is problematic to pickle
        # in a cross-Python-version-compatible way. Since it's regenerated on
        # demand anyway, we can just clear it here.
        state['_stoichiometry_matrix'] = None
        return state

    def __setstate__(self, state):
        # restore the 'model' weakrefs on all components
        self.__dict__.update(state)
        for c in self.all_components():
            c.model = weakref.ref(self)

    def reload(self):
        """
        Reload a model after its source files have been edited.

        This method does not yet reload the model contents in-place, rather it
        returns a new model object. Thus the correct usage is ``model =
        model.reload()``.

        If the model script imports any modules, these will not be reloaded. Use
        python's reload() function to reload them.

        """
        # forcibly removes the .pyc file and reloads the model module
        model_pyc = SelfExporter.target_module.__file__
        if model_pyc[-3:] == '.py':
            model_pyc += 'c'
        try:
            os.unlink(model_pyc)
        except OSError as e:
            # ignore "no such file" errors, re-raise the rest
            if e.errno != errno.ENOENT:
                raise
        try:
            reload(SelfExporter.target_module)
        except SystemError as e:
            # This one specific SystemError occurs when using ipython to 'run' a model .py file
            # directly, then reload()ing the model, which makes no sense anyway. (just re-run it)
            if e.args == ('nameless module',):
                raise Exception('Cannot reload a model which was executed directly in an interactive'
                                'session. Please import the model file as a module instead.')
            else:
                raise
        # return self for "model = model.reload()" idiom, until a better solution can be found
        return SelfExporter.default_model

    @property
    def modules(self):
        """
        Return the set of Python modules where Components are defined

        Returns
        -------
        list
            List of module names where model Components are defined

        Examples
        --------

        >>> from pysb.examples.earm_1_0 import model
        >>> 'pysb.examples.earm_1_0' in model.modules
        True
        """
        all_components = self.components
        if not all_components:
            return []
        return sorted(set.union(*[set(c._modules) for c in all_components]))

    def all_component_sets(self):
        """Return a list of all ComponentSet objects."""
        set_names = [t.__name__.lower() + 's' for t in Model._component_types]
        sets = [getattr(self, name) for name in set_names]
        return sets

    def all_components(self):
        """Return a ComponentSet containing all components in the model."""
        cset_all = ComponentSet()
        for cset in self.all_component_sets():
            cset_all |= cset
        return cset_all

    @property
    def components(self):
        return self.all_components()

    def parameters_rules(self):
        """Return a ComponentSet of the parameters used in rules."""
        # rate_reverse is None for irreversible rules, so we'll need to filter those out
        cset = ComponentSet(p for r in self.rules for p in (r.rate_forward, r.rate_reverse)
                            if p is not None)
        # intersect with original parameter list to retain ordering
        return self.parameters & cset

    def parameters_initial_conditions(self):
        """Return a ComponentSet of initial condition parameters."""
        cset = ComponentSet(ic.value for ic in self.initials)
        # intersect with original parameter list to retain ordering
        return self.parameters & cset

    def parameters_compartments(self):
        """Return a ComponentSet of compartment size parameters."""
        cset = ComponentSet(c.size for c in self.compartments)
        # intersect with original parameter list to retain ordering
        return self.parameters & cset

    def parameters_expressions(self):
        """Return a ComponentSet of the parameters used in expressions."""
        cset = ComponentSet()
        for expr in self.expressions:
            for sym in expr.expand_expr().free_symbols:
                if sym in self.parameters:
                    cset.add(sym)
        # intersect with original parameter list to retain ordering
        return self.parameters & cset

    def parameters_unused(self):
        """Return a ComponentSet of unused parameters."""
        cset_used = (self.parameters_rules() | self.parameters_initial_conditions() |
                     self.parameters_compartments() | self.parameters_expressions())
        return self.parameters - cset_used
    
    def expressions_constant(self):
        """Return a ComponentSet of constant expressions."""
        cset = ComponentSet(e for e in self.expressions
                            if e.is_constant_expression())
        return cset

    def expressions_dynamic(self, include_local=True):
        """Return a ComponentSet of non-constant expressions."""
        cset = self.expressions - self.expressions_constant()
        if not include_local:
            cset = ComponentSet(e for e in cset if not e.is_local)
        return cset

    @property
    def odes(self):
        """Return sympy Expressions for the time derivative of each species."""
        return self._odes

    @property
    def stoichiometry_matrix(self):
        """Return the stoichiometry matrix for the reaction network."""
        if self._stoichiometry_matrix is None:
            shape = (len(self.species), len(self.reactions))
            sm = scipy.sparse.lil_matrix(shape, dtype='int')
            for i, reaction in enumerate(self.reactions):
                for r in reaction['reactants']:
                    sm[r, i] -= 1
                for p in reaction['products']:
                    sm[p, i] += 1
            fixed = [i for i, ic in enumerate(self.initials) if ic.fixed]
            sm[fixed, :] = 0
            self._stoichiometry_matrix = sm.tocsr()
        return self._stoichiometry_matrix

    def add_component(self, other):
        """Add a component to the model."""
        # We have a container for each type of component. This code determines
        # the right one based on the class of the object being added.
        for t, cset in zip(Model._component_types, self.all_component_sets()):
            if isinstance(other, t):
                cset.add(other)
                other.model = weakref.ref(self)
                break
        else:
            raise Exception("Tried to add component of unknown type '%s' to "
                            "model" % type(other))

    def add_annotation(self, annotation):
        """Add an annotation to the model."""
        self.annotations.append(annotation)

    def get_annotations(self, subject):
        """Return all annotations for the given subject."""
        annotations = []
        for a in self.annotations:
            if a.subject is subject:
                annotations.append(a)
        return annotations

    def _rename_component(self, component, new_name):
        """
        Change a component's name.

        This has to be done through the Model because the ComponentSet needs to
        be updated as well as the component's `name` field.

        """
        for cset in self.all_component_sets():
            if component in cset:
                cset.rename(component, new_name)

    def add_initial(self, initial):
        if initial in self.initials:
            return
        if any(
            initial.pattern.is_equivalent_to(other.pattern)
            for other in self.initials
        ):
            raise InvalidInitialConditionError("Duplicate species")
        self.initials.append(initial)

    def initial(self, pattern, value, fixed=False):
        """Add an initial condition.

        This method is deprecated. Instead, create an Initial object
        and pass it to add_initial.

        """
        warnings.warn(
            'Model.initial will be removed in a future version. Instead,'
            ' create an Initial object and pass it to Model.add_initial.',
            DeprecationWarning
        )
        self.add_initial(Initial(pattern, value, fixed, _export=False))

    @property
    def initial_conditions(self):
        warnings.warn(
            'Model.initial_conditions will be removed in a future version.'
            ' Instead, you can get a list of Initial objects with'
            ' Model.initials.', DeprecationWarning
        )
        return self._initial_conditions

    def update_initial_condition_pattern(self, before_pattern, after_pattern):
        """
        Update the pattern associated with an initial condition.

        Leaves the Parameter object associated with the initial condition
        unchanged while modifying the pattern associated with that condition.
        For example this is useful for changing the state of a site on a
        monomer or complex associated with an initial condition without having
        to create an independent initial condition, and parameter, associated
        with that alternative state.

        Parameters
        ----------
        before_pattern : ComplexPattern
            The concrete pattern specifying the (already existing) initial
            condition. If the model does not contain an initial condition
            for the pattern, a ValueError is raised.
        after_pattern : ComplexPattern
            The concrete pattern specifying the new pattern to use to replace
            before_pattern.
        """

        before_pattern = as_complex_pattern(before_pattern)

        # Get the initial condition index
        ic_index_list = [
            i for i, ic in enumerate(self.initials)
            if ic.pattern.is_equivalent_to(before_pattern)
        ]

        # If the initial condition to replace is not found, raise an error
        if not ic_index_list:
            raise ValueError("No initial condition found for pattern %s" %
                             before_pattern)

        # If more than one matching initial condition is found, raise an
        # error (this should never happen, because duplicate initial conditions
        # are not allowed to be created)
        assert len(ic_index_list) == 1

        # Replace the pattern in the initial condition
        initial_index = ic_index_list[0]
        self.initials[initial_index].pattern = after_pattern

    def get_species_index(self, complex_pattern):
        """
        Return the index of a species.

        Parameters
        ----------
        complex_pattern : ComplexPattern
            A concrete pattern specifying the species to find.

        """
        # FIXME I don't even want to think about the inefficiency of this, but at least it works
        try:
            return next((i for i, s_cp in enumerate(self.species) if s_cp.is_equivalent_to(complex_pattern)))
        except StopIteration:
            return None

    def has_synth_deg(self):
        """Return true if model uses synthesis or degradation reactions."""
        return any(r.is_synth() or r.is_deg() for r in self.rules)

    def enable_synth_deg(self):
        """Add components needed to support synthesis and degradation rules."""
        warnings.warn('This function is no longer needed, and no longer has '
                      'any effect.', DeprecationWarning)

    def reset_equations(self):
        """Clear out fields generated by bng.generate_equations or the like."""
        self.species = []
        self.reactions = []
        self.reactions_bidirectional = []
        self._stoichiometry_matrix = None
        self._derived_parameters = ComponentSet()
        self._derived_expressions = ComponentSet()
        for obs in self.observables:
            obs.species = []
            obs.coefficients = []

    def __repr__(self):
        return ("<%s '%s' (monomers: %d, rules: %d, parameters: %d, "
                "expressions: %d, compartments: %d) at 0x%x>" %
                (self.__class__.__name__, self.name,
                 len(self.monomers), len(self.rules), len(self.parameters),
                 len(self.expressions), len(self.compartments), id(self)))



class InvalidComplexPatternException(Exception):
    """Expression can not be cast as a ComplexPattern."""
    pass

class InvalidReactionPatternException(Exception):
    """Expression can not be cast as a ReactionPattern."""
    pass

class InvalidReversibleSynthesisDegradationRule(Exception):
    """Synthesis or degradation rule defined as reversible."""
    def __init__(self):
        Exception.__init__(self, "Synthesis and degradation rules may not be"
                           "reversible.")

class ExpressionError(ValueError):
    """Expected an Expression but got something else."""
    pass

class ConstantExpressionError(ValueError):
    """Expected a constant Expression but got something else."""
    pass

class ModelExistsWarning(UserWarning):
    """A second model was declared in a module that already contains one."""
    pass

class SymbolExistsWarning(UserWarning):
    """A component declaration or rename overwrote an existing symbol."""
    pass

class InvalidComponentNameError(ValueError):
    """Inappropriate component name."""
    def __init__(self, name):
        ValueError.__init__(self, "Not a valid component name: '%s'" % name)

class InvalidInitialConditionError(ValueError):
    """Invalid initial condition pattern."""

class DuplicateMonomerError(ValueError):
    pass

class DuplicateSiteError(ValueError):
    pass

class UnknownSiteError(ValueError):
    pass

class CompartmentAlreadySpecifiedError(ValueError):
    pass


class TagAlreadySpecifiedError(ValueError):
    pass


class ModelNotDefinedError(RuntimeError):
    """SelfExporter method was called before a model was defined."""
    def __init__(self):
        super(RuntimeError, self).__init__(
            "A Model must be declared before declaring any model components"
        )


class ComponentSet(Set, Mapping, Sequence):
    """
    An add-and-read-only container for storing model Components.

    It behaves mostly like an ordered set, but components can also be retrieved
    by name *or* index by using the [] operator (like a combination of a dict
    and a list). Components cannot be removed or replaced, but they can be
    renamed. Iteration returns the component objects.

    Parameters
    ----------
    iterable : iterable of Components, optional
        Initial contents of the set.

    """

    # The implementation is based on a list instead of a linked list (as
    # OrderedSet is), since we only allow add and retrieve, not delete.

    def __init__(self, iterable=None):
        self._elements = []
        self._map = {}
        self._index_map = {}
        if iterable is not None:
            for value in iterable:
                self.add(value)

    def __iter__(self):
        return iter(self._elements)

    def __contains__(self, c):
        if not isinstance(c, Component):
            raise TypeError("Can only work with Components, got a %s" % type(c))
        return c.name in self._map and self[c.name] is c

    def __len__(self):
        return len(self._elements)

    def add(self, c):
        if c not in self:
            if c.name in self._map:
                raise ComponentDuplicateNameError(
                    "Tried to add a component with a duplicate name: %s"
                    % c.name)
            self._elements.append(c)
            self._map[c.name] = c
            self._index_map[c.name] = len(self._elements) - 1

    def __getitem__(self, key):
        # Must support both Sequence and Mapping behavior. This means
        # stringified integer Mapping keys (like "0") are forbidden, but since
        # all Component names must be valid Python identifiers, integers are
        # ruled out anyway.
        if isinstance(key, (int, slice)):
            return self._elements[key]
        else:
            return self._map[key]

    def __getattr__(self, name):
        try:
            return self[name]
        except KeyError as e:
            raise AttributeError("Model has no component '%s'" % name)

    def __setstate__(self, state):
        self.__dict__ = state

    def __dir__(self):
        return self.keys()

    def get(self, key, default=None):
        if isinstance(key, int):
            raise ValueError("get is undefined for integer arguments, use []"
                             "instead")
        try:
            return self[key]
        except KeyError:
            return default

    def filter(self, filter_predicate):
        """
        Filter a ComponentSet using a predicate or set of predicates

        Parameters
        ----------
        filter_predicate: callable or pysb.pattern.FilterPredicate
            A predicate (condition) to test each Component in the
            ComponentSet against. This can either be an anonymous "lambda"
            function or a subclass of pysb.pattern.FilterPredicate. For
            lambda functions, the argument is a single Component and return
            value is a boolean indicating a match or not.

        Returns
        -------
        ComponentSet
            A ComponentSet containing Components matching all of the
            supplied filters

        Examples
        --------

        >>> from pysb.examples.earm_1_0 import model
        >>> from pysb.pattern import Name, Pattern, Module, Function
        >>> m = model.monomers

        Find parameters exactly equal to 10000:

        >>> model.parameters.filter(lambda c: c.value == 1e4)  \
            # doctest:+NORMALIZE_WHITESPACE
        ComponentSet([
         Parameter('pC3_0', 10000.0),
         Parameter('pC6_0', 10000.0),
        ])

        Find rules with a forward rate < 1e-8, using a custom function:

        >>> model.rules.filter(lambda c: c.rate_forward.value < 1e-8) \
            # doctest: +NORMALIZE_WHITESPACE
        ComponentSet([
         Rule('bind_pC3_Apop', Apop(b=None) + pC3(b=None) | Apop(b=1) %
                pC3(b=1), kf25, kr25),
        ])

        We can also use some built in predicates for more complex matching
        scenarios, including combining multiple predicates.

        Find rules with a name beginning with "inhibit" that contain cSmac:

        >>> model.rules.filter(Name('^inhibit') & Pattern(m.cSmac())) \
            # doctest: +NORMALIZE_WHITESPACE
        ComponentSet([
         Rule('inhibit_cSmac_by_XIAP', cSmac(b=None) + XIAP(b=None) |
                cSmac(b=1) % XIAP(b=1), kf28, kr28),
        ])

        Find rules with any form of Bax (i.e. Bax, aBax, mBax):

        >>> model.rules.filter(Pattern(m.Bax) | Pattern(m.aBax) | \
                Pattern(m.MBax)) # doctest: +NORMALIZE_WHITESPACE
        ComponentSet([
         Rule('bind_Bax_tBid', tBid(b=None) + Bax(b=None) |
              tBid(b=1) % Bax(b=1), kf12, kr12),
         Rule('produce_aBax_via_tBid', tBid(b=1) % Bax(b=1) >>
              tBid(b=None) + aBax(b=None), kc12),
         Rule('transloc_MBax_aBax', aBax(b=None) |
              MBax(b=None), kf13, kr13),
         Rule('inhibit_MBax_by_Bcl2', MBax(b=None) + Bcl2(b=None) |
              MBax(b=1) % Bcl2(b=1), kf14, kr14),
         Rule('dimerize_MBax_to_Bax2', MBax(b=None) + MBax(b=None) |
              Bax2(b=None), kf15, kr15),
         ])

        Count the number of parameter that don't start with kf (note the ~
        negation operator):

        >>> len(model.parameters.filter(~Name('^kf')))
        60

        Get components not defined in this module (file). In this case,
        everything is defined in one file, but for multi-file models this
        becomes more useful:

        >>> model.components.filter(~Module('^pysb.examples.earm_1_0$'))
        ComponentSet([
         ])

        Count the number of rules defined in the 'catalyze' function:

        >>> len(model.rules.filter(Function('^catalyze$')))
        24

        """
        return ComponentSet(filter(filter_predicate, self))

    def iterkeys(self):
        for c in self:
            yield c.name

    def itervalues(self):
        return self.__iter__()

    def iteritems(self):
        for c in self:
            yield (c.name, c)

    def keys(self):
        return [c.name for c in self]

    def values(self):
        return [c for c in self]

    def items(self):
        return list(zip(self.keys(), self))

    def index(self, c):
        # We can implement this in O(1) ourselves, whereas the Sequence mixin
        # implements it in O(n).
        if not c in self:
            raise ValueError("%s is not in ComponentSet" % c)
        return self._index_map[c.name]

    def __and__(self, other):
        # We reimplement this because collections.Set's __and__ mixin iterates
        # over other, not self. That implementation ends up retaining the
        # ordering of other, but we'd like to keep the ordering of self instead.
        # We require other to be a ComponentSet too so we know it will support
        # "in" efficiently.
        if not isinstance(other, ComponentSet):
            return Set.__and__(self, other)
        return ComponentSet(value for value in self if value in other)

    def __rand__(self, other):
        return self.__and__(other)

    def __ror__(self, other):
        return self.__or__(other)

    def __rxor__(self, other):
        return self.__xor__(other)

    def __repr__(self):
        return 'ComponentSet([\n' + \
            ''.join(' %s,\n' % repr(x) for x in self) + \
            ' ])'

    def rename(self, c, new_name):
        """Change the name of component `c` to `new_name`."""
        for m in self._map, self._index_map:
            m[new_name] = m[c.name]
            del m[c.name]


class OdeView(Sequence):
    """Compatibility shim for the Model.odes property."""

    # This is necessarily coupled pretty tightly with Model. Note that we
    # faithfully emulate the detail of the original implementation in which odes
    # is an empty list before the equation generation process is run (and after
    # reset_equations is called). Now the "empty" condition is when species is
    # empty.

    def __init__(self, model):
        self.model = model

    def __getitem__(self, key):
        if not self.model.species:
            raise IndexError('list index out of range')
        if isinstance(key, slice):
            return [self[k] for k in range(*key.indices(len(self)))]
        sr = self.model.stoichiometry_matrix[key]
        terms = [sympy.Mul(self.model.reactions[i]['rate'], v, evaluate=False)
                 for i, v in zip(sr.indices, sr.data)]
        return sympy.Add(*terms, evaluate=False)

    def __len__(self):
        return len(self.model.species)


class InitialConditionsView(Sequence):
    """Compatibility shim for the Model.initial_conditions property."""

    def __init__(self, model):
        self.model = model

    def __getitem__(self, key):
        initial = self.model.initials[key]
        return (initial.pattern, initial.value)

    def __len__(self):
        return len(self.model.initials)


class ComponentDuplicateNameError(ValueError):
    """A component was added with the same name as an existing one."""
    pass


def extract_site_conditions(conditions=None, **kwargs):
    """Parse MonomerPattern/ComplexPattern site conditions."""
    # enforce site conditions as kwargs or a dict but not both
    if conditions and kwargs:
        raise RedundantSiteConditionsError()
    # handle normal cases
    elif conditions:
        site_conditions = conditions.copy()
    else:
        site_conditions = kwargs
    return site_conditions


class RedundantSiteConditionsError(ValueError):
    """Both conditions dict and kwargs both passed to create pattern."""
    def __init__(self):
        ValueError.__init__(
            self,
            ("Site conditions may be specified as EITHER keyword arguments "
             "OR a single dict"))


class DanglingBondError(ValueError):
    pass


class ReusedBondError(ValueError):
    pass

# Some light infrastructure for defining symbols that act like "keywords", i.e.
# they are immutable singletons that stringify to their own name. Regular old
# classes almost fit the bill, except that their __str__ method prepends the
# complete module hierarchy to the base class name. The KeywordMeta class here
# implements an alternate __str__ method which just returns the base name.

class KeywordMeta(type):
    def __repr__(cls):
        return cls.__name__
    def __str__(cls):
        return repr(cls)


# Define Keyword class with KeywordMeta metaclass in a Python 2 and 3
# compatible way
class Keyword(KeywordMeta("KeywordMetaBase", (object, ), {})):
    pass

# The keywords.

class ANY(Keyword):
    """Site must have a bond, but identity of binding partner is irrelevant.

    Use ANY in a MonomerPattern site_conditions dict to indicate that a site
    must have a bond without specifying what the binding partner should be.

    Equivalent to the "+" bond modifier in BNG."""
    pass

class WILD(Keyword):
    """Site may be bound or unbound.

    Use WILD as part of a (state, WILD) tuple in a MonomerPattern
    site_conditions dict to indicate that a site must have the given state,
    irrespective of the presence or absence of a bond. (Specifying only the
    state implies there must not be a bond). A bare WILD in a site_conditions
    dict is also permissible, but as this has the same meaning as the much
    simpler option of leaving the given site out of the dict entirely, this
    usage is deprecated.

    Equivalent to the "?" bond modifier in BNG."""
    pass


warnings.simplefilter('always', ModelExistsWarning)
warnings.simplefilter('always', SymbolExistsWarning)<|MERGE_RESOLUTION|>--- conflicted
+++ resolved
@@ -275,13 +275,8 @@
 
         # ensure sites is some kind of list (presumably of strings) but not a
         # string itself
-<<<<<<< HEAD
-        if not isinstance(sites, collections.Iterable) or \
+        if not isinstance(sites, Iterable) or \
                isinstance(sites, str):
-=======
-        if not isinstance(sites, Iterable) or \
-               isinstance(sites, basestring):
->>>>>>> a6e44745
             raise ValueError("sites must be a list of strings")
 
         # ensure no duplicate sites and validate each site name
