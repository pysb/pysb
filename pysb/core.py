--- conflicted
+++ resolved
@@ -1789,12 +1789,8 @@
         self.rules = ComponentSet()
         self.observables = ComponentSet()
         self.expressions = ComponentSet()
-<<<<<<< HEAD
         self.tags = ComponentSet()
-        self.initial_conditions = []
-=======
         self.initials = []
->>>>>>> 468e6cf3
         self.annotations = []
         self._odes = OdeView(self)
         self._initial_conditions = InitialConditionsView(self)
@@ -2181,10 +2177,11 @@
 class CompartmentAlreadySpecifiedError(ValueError):
     pass
 
-<<<<<<< HEAD
+
 class TagAlreadySpecifiedError(ValueError):
     pass
-=======
+
+
 class ModelNotDefinedError(RuntimeError):
     """SelfExporter method was called before a model was defined."""
     def __init__(self):
@@ -2192,7 +2189,6 @@
             self,
             "A Model must be declared before declaring any model components"
         )
->>>>>>> 468e6cf3
 
 
 class ComponentSet(collections.Set, collections.Mapping, collections.Sequence):
