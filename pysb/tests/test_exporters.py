# -*- coding:utf-8; -*-
"""
Test example models export without error using the available exporters

Based on code submitted in a PR by @keszybz in pysb/pysb#113
"""
from pysb.tests.test_examples import get_example_models, expected_exceptions
from pysb import export
from pysb.export.json import JsonExporter
from pysb.simulator import ScipyOdeSimulator
from pysb.importers.bngl import model_from_bngl
import numpy as np
import pandas as pd
import tempfile
import os
try:
    import roadrunner
except ImportError:
    roadrunner = None
from nose.plugins.skip import SkipTest
from pysb.importers.json import model_from_json


# Pairs of model, format that are expected to be incompatible.
skip_combinations = {
    ('fixed_initial', 'kappa'),
}


def test_export():
    for model in get_example_models():
        for format in export.formats:
            if (base_name(model), format) in skip_combinations:
                continue
            fn = lambda: check_convert(model, format)
            fn.description = "Check export: {} → {}".format(
                model.name, format)
            yield fn


def base_name(model):
    # This needs to handle names with zero or more dots.
    return model.name.split('.')[-1]


def check_convert(model, format):
    """ Test exporters run without error """
    exported_file = None
    try:
        if format == 'json':
            exported_file = JsonExporter(model).export(include_netgen=True)
        else:
            exported_file = export.export(model, format)
    except export.ExpressionsNotSupported:
        pass
    except export.CompartmentsNotSupported:
        pass
    except export.LocalFunctionsNotSupported:
        pass
    except Exception as e:
        # Some example models are deliberately incomplete, so here we
        # will treat any of these "expected" exceptions as a success.
        exception_class = expected_exceptions.get(base_name(model))
        if not exception_class or not isinstance(e, exception_class):
            raise

    if exported_file is not None:
        if format == 'python':
            # linspace arguments picked to avoid VODE warning
            exec(exported_file + 'Model().simulate(tspan=numpy.linspace(0,1,501))\n', {'_use_inline': False})
        elif format == 'pysb_flat':
            exec(exported_file, {'__name__': model.name})
        elif format == 'sbml':
            # Skip the simulation comparison if roadrunner not available
            if roadrunner is None:
                raise SkipTest("SBML Simulation test skipped (requires roadrunner)")

            roadrunner.Logger.setLevel(roadrunner.Logger.LOG_ERROR)

            # Simulate SBML using roadrunner
            rr = roadrunner.RoadRunner(exported_file)
            rr.timeCourseSelections = \
                ['__s{}'.format(i) for i in range(len(model.species))] + \
                ['__obs{}'.format(i) for i in range(len(model.observables))]
            rr_result = rr.simulate(0, 10, 100)

            # Simulate original using PySB
            df = ScipyOdeSimulator(model).run(tspan=np.linspace(0, 10, 100)).dataframe

            # Compare species' trajectories
            for sp_idx in range(len(model.species)):
                rr_sp = rr_result[:, sp_idx]
                py_sp = df.iloc[:, sp_idx]
                is_close = np.allclose(rr_sp, py_sp, rtol=1e-4)
                if not is_close:
                    print(pd.DataFrame(dict(rr=rr_sp, pysb=py_sp)))
                    raise ValueError('Model {}, species __s{} trajectories do not match:'.format(
                        model.name, sp_idx))

            # Compare observables' trajectories
            for obs_idx in range(len(model.observables)):
                rr_obs = rr_result[:, obs_idx + len(model.species)]
                py_obs = df.iloc[:, obs_idx + len(model.species)]
                is_close = np.allclose(rr_obs, py_obs, rtol=1e-4)
                if not is_close:
                    print(pd.DataFrame(dict(rr=rr_obs, pysb=py_obs)))
                    raise ValueError('Model {}, observable__o{} "{}" trajectories do not match:'.format(
                        model.name, obs_idx, model.observables[obs_idx].name))
<<<<<<< HEAD
        elif format == 'json':
            # Round-trip the model by re-importing the JSON
            m = model_from_json(exported_file)
            # Check network generation and single-step integrator
            if model.name not in ('pysb.examples.tutorial_b',
                                  'pysb.examples.tutorial_c'):
                ScipyOdeSimulator(m)
=======
        elif format == 'bngl':
            if model.name.endswith('tutorial_b') or \
                    model.name.endswith('tutorial_c'):
                # Models have no rules
                return
            with tempfile.NamedTemporaryFile(suffix='.bngl',
                                             delete=False) as tf:
                tf.write(exported_file.encode('utf8'))
                # Cannot have two simultaneous file handled on Windows
                tf.close()

                try:
                    m = model_from_bngl(tf.name)
                    # Generate network, single-step the integrator
                    ScipyOdeSimulator(m)
                finally:
                    os.unlink(tf.name)
>>>>>>> cf08a762
<|MERGE_RESOLUTION|>--- conflicted
+++ resolved
@@ -106,7 +106,6 @@
                     print(pd.DataFrame(dict(rr=rr_obs, pysb=py_obs)))
                     raise ValueError('Model {}, observable__o{} "{}" trajectories do not match:'.format(
                         model.name, obs_idx, model.observables[obs_idx].name))
-<<<<<<< HEAD
         elif format == 'json':
             # Round-trip the model by re-importing the JSON
             m = model_from_json(exported_file)
@@ -114,7 +113,6 @@
             if model.name not in ('pysb.examples.tutorial_b',
                                   'pysb.examples.tutorial_c'):
                 ScipyOdeSimulator(m)
-=======
         elif format == 'bngl':
             if model.name.endswith('tutorial_b') or \
                     model.name.endswith('tutorial_c'):
@@ -131,5 +129,4 @@
                     # Generate network, single-step the integrator
                     ScipyOdeSimulator(m)
                 finally:
-                    os.unlink(tf.name)
->>>>>>> cf08a762
+                    os.unlink(tf.name)