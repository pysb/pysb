--- conflicted
+++ resolved
@@ -16,15 +16,8 @@
 REDUCED_PRECISION = {
     'CaOscillate_Func': 1e-4,
     'michment': 1e-8,
-<<<<<<< HEAD
-    'motor': 1e-8
-=======
     'motor': 1e-8,
-    'fceri_ji': 1e-4,
-    'test_paramname': 1e-4,
-    'tlmr': 1e-4,
     'Repressilator': 1e-11,
->>>>>>> 681428b9
 }
 
 logger = get_logger(__name__)
