from pysb.testing import *
from pysb import *
from pysb.kappa import *
from pysb.generator.kappa import format_monomer_site, \
    format_reactionpattern, format_complexpattern, format_monomerpattern, \
    format_site_condition
import networkx as nx
import sympy
from pysb.core import as_complex_pattern

_KAPPA_SEED = 123456


@with_model
def test_kappa_simulation_results():
    Monomer('A', ['b'])
    Monomer('B', ['b'])
    Initial(A(b=None), Parameter('A_0', 100))
    Initial(B(b=None), Parameter('B_0', 100))
    Rule('A_binds_B', A(b=None) + B(b=None) >> A(b=1) % B(b=1),
         Parameter('kf', 1))
    Rule('A_binds_B_rev', A(b=1) % B(b=1) >> A(b=None) + B(b=None),
         Parameter('kr', 1))
    Observable('AB', A(b=1) % B(b=1))
    npts = 200
    kres = run_simulation(model, time=100, points=npts, seed=_KAPPA_SEED)
    ok_(len(kres['time']) == npts + 1)
    ok_(len(kres['AB']) == npts + 1)
    ok_(kres['time'][0] == 0)
    ok_(sorted(kres['time'])[-1] == 100)


@with_model
def test_kappa_expressions():
    Monomer('A',['site'],{'site': ['u']})
    Parameter('two',2)
    Parameter('kr',0.1)
    Parameter('num_A',1000)
    Expression('kf',1e-5/two)
    Expression('test_sqrt', -1 + sympy.sqrt(1 + two))
    Expression('test_pi', sympy.pi)
    Expression('test_e', sympy.E)
    Expression('test_log', sympy.log(two))
    Expression('test_exp', sympy.exp(two))
    Expression('test_sin', sympy.sin(two))
    Expression('test_cos', sympy.cos(two))
    Expression('test_tan', sympy.tan(two))
    Expression('test_max', sympy.Max(two, kr, 2.0))
    Expression('test_min', sympy.Min(two, kr, 2.0))
    Expression('test_mod', sympy.Mod(10, two))
    Expression('test_piecewise', sympy.Piecewise((0.0, two < 400.0),
                                                 (1.0, True)))
    Initial(A(site=('u')),num_A)
    Rule('dimerize_fwd',
         A(site='u') + A(site='u') >> A(site=('u', 1)) % A(site=('u',1)), kf)
    Rule('dimerize_rev',
         A(site=('u', 1)) % A(site=('u',1)) >>
         A(site='u') + A(site='u'), kr)
    # We need an arbitrary observable here to get a Kappa output file
    Observable('A_obs', A())
    # Accommodates Expression in kappa simulation
    run_simulation(model, time=0)

    Rule('degrade_dimer', A(site=('u', ANY)) >> None, kr)
    Observable('dimer', A(site=('u', ANY)))
    # Accommodates site with explicit state and arbitrary bond
    run_simulation(model, time=0, seed=_KAPPA_SEED)


@with_model
def test_flux_map():
    """Test kappa simulation with flux map (returns tuple with graph)"""
    Monomer('A', ['b'])
    Monomer('B', ['a', 'c'])
    Monomer('C', ['b'])
    Parameter('k', 0.001)
    Rule('A_binds_B', A(b=None) + B(a=None) >> A(b=1) % B(a=1), k)
    Rule('C_binds_B', C(b=None) + B(c=None) >> C(b=1) % B(c=1), k)
    Observable('ABC', A(b=1) % B(a=1, c=2) % C(b=2))
    Initial(A(b=None), Parameter('A_0', 100))
    Initial(B(a=None, c=None), Parameter('B_0', 100))
    Initial(C(b=None), Parameter('C_0', 100))
    res = run_simulation(model, time=10, points=100, flux_map=True,
                         cleanup=True, seed=_KAPPA_SEED, verbose=False)
    simdata = res.timecourse
    ok_(len(simdata['time']) == 101)
    ok_(len(simdata['ABC']) == 101)
    ok_(simdata['time'][0] == 0)
    ok_(sorted(simdata['time'])[-1] == 10)
    fluxmap = res.flux_map
    ok_(isinstance(fluxmap, nx.MultiGraph))


@with_model
def test_kappa_wild():
    Monomer('A',['site'])
    Monomer('B',['site'])
    Initial(A(site=None), Parameter('A_0', 100))
    Initial(B(site=None), Parameter('B_0', 100))
    Initial(A(site=1) % B(site=1), Parameter('AB_0', 1000))
    Rule('deg_A', A(site=pysb.WILD) >> None, Parameter('k', 1))
    Observable('A_', A())
    run_simulation(model, time=0, seed=_KAPPA_SEED)


@raises(ValueError)
@with_model
def test_run_static_analysis_valueerror():
    Monomer('A', ['b'])
    Monomer('B', ['b'])
    Rule('A_binds_B', A(b=None) + B(b=None) >> A(b=1) % B(b=1),
         Parameter('k_A_binds_B', 1))
    Observable('AB', A(b=1) % B(b=1))
    res = run_static_analysis(model, contact_map=False, influence_map=False)



@with_model
def test_run_static_analysis_cmap():
    """Test generation of contact map by run_static_analysis"""
    Monomer('A', ['b'])
    Monomer('B', ['b'])
    Rule('A_binds_B', A(b=None) + B(b=None) >> A(b=1) % B(b=1),
         Parameter('k_A_binds_B', 1))
    Observable('AB', A(b=1) % B(b=1))
    res = run_static_analysis(model, contact_map=True, influence_map=False)
    ok_(isinstance(res.contact_map, nx.MultiGraph))
    ok_(res.influence_map is None)


@with_model
def test_run_static_analysis_imap():
    """Test generation of influence map by run_static_analysis"""
    Monomer('A', [])
    Monomer('B', ['active'], {'active': ['y', 'n']})
    Monomer('C', ['active'], {'active': ['y', 'n']})
    Initial(A(), Parameter('A_0', 100))
    Initial(B(active='n'), Parameter('B_0', 100))
    Initial(C(active='n'), Parameter('C_0', 100))
    Rule('A_activates_B',
         A() + B(active='n') >> A() + B(active='y'),
         Parameter('k_A_activates_B', 1))
    Rule('B_activates_C',
         B(active='y') + C(active='n') >> B(active='y') + C(active='y'),
         Parameter('k_B_activates_C', 1))
    res = run_static_analysis(model, contact_map=False, influence_map=True)
    ok_(isinstance(res.influence_map, nx.MultiGraph))
    ok_(res.contact_map is None)


@with_model
def test_run_static_analysis_both():
    """Test generation of both influence and contact map by run_static_analysis"""
    Monomer('A', [])
    Monomer('B', ['active'], {'active': ['y', 'n']})
    Monomer('C', ['active'], {'active': ['y', 'n']})
    Initial(A(), Parameter('A_0', 100))
    Initial(B(active='n'), Parameter('B_0', 100))
    Initial(C(active='n'), Parameter('C_0', 100))
    Rule('A_activates_B',
         A() + B(active='n') >> A() + B(active='y'),
         Parameter('k_A_activates_B', 1))
    Rule('B_activates_C',
         B(active='y') + C(active='n') >> B(active='y') + C(active='y'),
         Parameter('k_B_activates_C', 1))
    res = run_static_analysis(model, contact_map=True, influence_map=True)
    ok_(isinstance(res.influence_map, nx.MultiGraph))
    ok_(isinstance(res.contact_map, nx.MultiGraph))


@with_model
def test_contact_map():
    Monomer('A', ['b'])
    Monomer('B', ['b'])
    Rule('A_binds_B', A(b=None) + B(b=None) >> A(b=1) % B(b=1),
         Parameter('k_A_binds_B', 1))
    Observable('AB', A(b=1) % B(b=1))
    res = contact_map(model, cleanup=True)
    ok_(isinstance(res, nx.MultiGraph))


@with_model
def test_influence_map_kasa():
    Monomer('A', [])
    Monomer('B', ['active'], {'active': ['y', 'n']})
    Monomer('C', ['active'], {'active': ['y', 'n']})
    Initial(A(), Parameter('A_0', 100))
    Initial(B(active='n'), Parameter('B_0', 100))
    Initial(C(active='n'), Parameter('C_0', 100))
    Rule('A_activates_B',
         A() + B(active='n') >> A() + B(active='y'),
         Parameter('k_A_activates_B', 1))
    Rule('B_activates_C',
         B(active='y') + C(active='n') >> B(active='y') + C(active='y'),
         Parameter('k_B_activates_C', 1))
    res = influence_map(model, cleanup=True)
    ok_(isinstance(res, nx.MultiGraph))


@with_model
def test_unicode_strs():
    Monomer(u'A', [u'b'], {u'b':[u'y', u'n']})
    Rule(u'rule1', A(b=u'y') >> A(b=u'n'),
         Parameter(u'k', 1))
    Initial(A(b=u'y'), Parameter(u'A_0', 100))
    Observable(u'A_y', A(b=u'y'))
    npts = 200
    kres = run_simulation(model, time=100, points=npts, seed=_KAPPA_SEED)


@with_model
def test_none_in_rxn_pat():
    Monomer('A')
    Monomer('B')
    Rule('rule1', A() + None >> None + B(), Parameter('k', 1))
    Initial(A(), Parameter('A_0', 100))
    Observable('B_', B())
    npts = 200
    kres = run_simulation(model, time=100, points=npts, seed=_KAPPA_SEED)

    # check that rule1's reaction pattern parses with ComplexPatterns
    as_complex_pattern(A()) + None >> None + as_complex_pattern(B())


@with_model
def test_kappa_error():
    # Model with a dangling bond should raise a KasimInterfaceError
    Monomer('A', ['b'])
    Monomer('B', ['b'])
    Initial(A(b=None), Parameter('A_0', 100))

    # Can't model this as a PySB rule, since it would generate a
    # DanglingBondError. Directly inject kappa code for rule instead.
    assert_raises(KasimInterfaceError, run_simulation, model, time=10,
                  perturbation="'A_binds_B' A(b),B(b) -> A(b!1),B(b) @ "
                               "'k_A_binds_B'")


@with_model
def test_kappa_two_ghost_agents():
    Monomer('A')
    Monomer('M')
    Parameter('k', 3.0)
    Rule('synthesize_A_and_B', M() + None + None >> M() + A() + A(), k)
    Initial(M(), Parameter('M_0', 1000))
    Observable('A_', A())

    # check the ReactionPattern.__radd__ version
    rp = None + (None + A())
    assert len(rp.complex_patterns) == 3

    run_simulation(model, time=100, points=100, seed=_KAPPA_SEED)


@with_model
<<<<<<< HEAD
def test_kappa_state_values():
    Monomer('A', ['a'], {'a': ['_', '_1', '_2', '_a', 'a']})
    Parameter('k', 1.0)
    Rule('a_synth', None >> A(a='_2'), k)
    Observable('A_', A())

    run_simulation(model, time=100, points=100, seed=_KAPPA_SEED)


@with_model
def test_kappa_stateless_generator_fxns():
    Monomer('A', ['b'], {'b': ['_1', '_2']})
    Monomer('B', ['b'])
    Rule('A_binds_B', A(b='_1') + B(b=None) >> A(b=('_1', 1)) % B(b=1),
         Parameter('k_A_binds_B', 1))
    Observable('AB', A(b=1) % B(b=1))

    format_monomer_site(A, 'a')
    format_reactionpattern(A(b='_1') + B(b=None))
    format_complexpattern(A(b=('_1', 1)) % B(b=1))
    format_monomerpattern(A(b=1))
    format_site_condition('b', '_2')
=======
def test_kappa_parameter_name_overlap():
    Parameter('avogadro', 6.022e23)
    Parameter('cell_volume', 2.25e-12)
    Parameter('cell_volume_fraction', 0.001)
    Expression('stochastic', avogadro * cell_volume * cell_volume_fraction)

    Monomer('A', ['b'])
    Initial(A(b=None), Parameter('A_0', 100))
    Rule('deg_A', A(b=None) >> None, stochastic)
    Observable('A_', A())
    run_simulation(model, time=100, points=100, seed=_KAPPA_SEED)
>>>>>>> a0e3d4eb
<|MERGE_RESOLUTION|>--- conflicted
+++ resolved
@@ -253,7 +253,6 @@
 
 
 @with_model
-<<<<<<< HEAD
 def test_kappa_state_values():
     Monomer('A', ['a'], {'a': ['_', '_1', '_2', '_a', 'a']})
     Parameter('k', 1.0)
@@ -276,7 +275,9 @@
     format_complexpattern(A(b=('_1', 1)) % B(b=1))
     format_monomerpattern(A(b=1))
     format_site_condition('b', '_2')
-=======
+
+
+@with_model
 def test_kappa_parameter_name_overlap():
     Parameter('avogadro', 6.022e23)
     Parameter('cell_volume', 2.25e-12)
@@ -288,4 +289,3 @@
     Rule('deg_A', A(b=None) >> None, stochastic)
     Observable('A_', A())
     run_simulation(model, time=100, points=100, seed=_KAPPA_SEED)
->>>>>>> a0e3d4eb
