from pysb.testing import *
from pysb.core import *
from functools import partial
from nose.tools import assert_raises


@with_model
def test_component_names_valid():
    for name in 'a', 'B', 'AbC', 'dEf', '_', '_7', '__a01b__999x_x___':
        c = Monomer(name, _export=False)
        eq_(c.name, name)
        # Before the component is added, we should not be able to find it
        assert not hasattr(model.components, name)
        # Add the element to a model and try to access it as attribute and item
        model.add_component(c)
        assert_equal(model.components[name], c)
        assert_equal(getattr(model.components, name), c)


@with_model
def test_component_name_existing_attribute():
    for name in ('_map', 'keys'):
        c = Monomer(name, _export=False)
        model.add_component(c)
        # When using an existing attribute name like_map, we should get able to
        # get it as an item, but not as an attribute
        assert_equal(model.components[name], c)
        assert_not_equal(getattr(model.components, name), c)


def test_component_names_invalid():
    for name in 'a!', '!B', 'A!bC~`\\', '_!', '_!7', '__a01b  999x_x___!':
        assert_raises(InvalidComponentNameError, Component, name, _export=False)

def test_monomer():
    sites = ['x', 'y', 'z']
    states = {'y': ['foo', 'bar', 'baz'], 'x': ['e']}
    m = Monomer('A', sites, states, _export=False)
    assert_equal(m.sites, sites)
    assert_equal(m.site_states, states)
    assert_equal(type(m()), MonomerPattern)

    assert_raises(ValueError, Monomer, 'A', 'x', _export=False)
    assert_raises(Exception, Monomer, 'A', 'x', 'x', _export=False)
    assert_raises(Exception, Monomer, 'A', ['x'], {'y': ['a']}, _export=False)
    assert_raises(Exception, Monomer, 'A', ['x'], {'x': [1]}, _export=False)

@with_model
def test_monomer_model():
    Monomer('A')
    ok_(A in model.monomers)
    ok_(A in model.all_components())
    ok_(A not in model.all_components() - model.monomers)


@with_model
def test_monomer_rename_self_exporter():
    Monomer('A').rename('B')
    assert 'B' in model.monomers.keys()
    assert 'A' not in model.monomers.keys()


@with_model
def test_monomer_rename_non_self_exported_component():
    mon = Monomer('A', _export=False)
    mon.rename('B')
    assert mon.name == 'B'
    model.add_component(mon)
    mon.rename('C')
    assert mon.name == 'C'
    assert model.monomers['C'] == mon
    assert model.monomers.keys() == ['C']


def test_monomer_rename_non_self_exported_model():
    model = Model(_export=False)
    mon = Monomer('A', _export=False)
    model.add_component(mon)
    mon.rename('B')
    assert model.monomers.keys() == ['B']
    assert model.monomers['B'] == mon


@with_model
def test_invalid_state():
    Monomer('A', ['a', 'b'], {'a': ['a1', 'a2'], 'b': ['b1']})
    # Specify invalid state in Monomer.__call__
    assert_raises(ValueError, A, a='spam')
    # Specify invalid state in MonomerPattern.__call__
    assert_raises(ValueError, A(a='a1'), b='spam')


@with_model
def test_initial():
    Monomer('A', ['s'])
    Parameter('A_0')
    Initial(A(s=None), A_0)
    assert_raises_iice = partial(assert_raises, InvalidInitialConditionError,
                                 Initial)
    assert_raises_iice('not a complexpattern', A_0)
    assert_raises_iice(A(), A_0)
    assert_raises_iice(A(s=None), A_0)
    assert_raises_iice(MatchOnce(A(s=None)), A_0)

@with_model
def test_model_pickle():
    import pickle
    A = Monomer('A', _export=False)
    B = Monomer('B', ['x', 'y'], {'x': ['e', 'f']}, _export=False)
    k = Parameter('k', 1.0, _export=False)
    r = Rule('r', A() + B(x='e', y=WILD) >> A() % B(x='f', y=None), k,
             _export=False)
    o = Observable('o', A() % B(), _export=False)
    e = Expression('e', k * o, _export=False)
    c = Compartment('c', None, 3, k, _export=False)
    for comp in [A, B, k, r, o, e, c]:
        model.add_component(comp)
    model.add_component(c)
    Initial(A() ** c, k)
    assert_equal(len(model.all_components()), 7)
    model2 = pickle.loads(pickle.dumps(model))
    check_model_against_component_list(model, model2.all_components())

@with_model
def test_monomer_as_reaction_pattern():
    A = Monomer('A', _export=False)
    as_reaction_pattern(A)

@with_model
def test_monomer_as_complex_pattern():
    A = Monomer('A', _export=False)
    as_complex_pattern(A)

@with_model
def test_monomerpattern():
    A = Monomer('A',sites=['a'],site_states={'a':['u','p']},_export=False)
    Aw = A(a=('u', ANY))


@with_model
def test_duplicate_monomer_error():
    A = Monomer('A', ['a'])
    assert_raises(DuplicateMonomerError, (A(a=1) % A(a=1)), a=2)

@with_model
def test_observable_constructor_with_monomer():
    A = Monomer('A', _export=False)
    o = Observable('o', A, _export=False)

@with_model
def test_expand_obs_no_coeffs():
    A = Monomer('A')
    o = Observable('A_obs', A())
    # Test that expand_obs works with observable when no coefficients or
    # species are present
    o.expand_obs()

@with_model
def test_compartment_initial_error():
    Monomer('A', ['s'])
    Parameter('A_0', 2.0)
    c1 = Compartment("C1")
    c2 = Compartment("C2")
    Initial(A(s=None)**c1, A_0)
    Initial(A(s=None)**c2, A_0)

@with_model
def test_monomer_pattern_add_to_none():
    """Ensure that MonomerPattern + None returns a ReactionPattern."""
    Monomer('A', ['s'])
    ok_(isinstance(A() + None, ReactionPattern),
        'A() + None did not return a ReactionPattern.')

@with_model
def test_complex_pattern_add_to_none():
    """Ensure that ComplexPattern + None returns a ReactionPattern."""
    Monomer('A', ['s'])
    ok_(isinstance(A(s=1) % A(s=1) + None, ReactionPattern),
        'A(s=1) % A(s=1) + None did not return a ReactionPattern.')

@with_model
def test_reaction_pattern_add_to_none():
    """Ensure that ReactionPattern + None returns a ReactionPattern."""
    Monomer('A', ['s'])
    cp = A(s=1) % A(s=1)
    rp = cp + cp
    ok_(isinstance(rp + None, ReactionPattern),
        'ReactionPattern + None did not return a ReactionPattern.')

@with_model
def test_complex_pattern_call():
    """Ensure ComplexPattern calling (refinement) works as expected."""
    Monomer('A', ['w', 'x'], {'x': ('e', 'f')})
    Monomer('B', ['y', 'z'], {'z': ('g', 'h')})
    cp = A(w=1, x='e') % B(y=1, z='g')
    r = {'x': 'f', 'z': 'h'} # refinement for complexpattern
    ok_(cp(**r))
    ok_(cp(**r).monomer_patterns[0].site_conditions['x'] == r['x'])
    ok_(cp(r))
    ok_(cp(r).monomer_patterns[0].site_conditions['x'] == r['x'])
    assert_raises(RedundantSiteConditionsError, cp, {'x': 'f'}, z='h')

@with_model
def test_monomer_unicode():
    Monomer(u'A', [u's'], {u's': [u's1', u's2']})


def _check_pattern_equivalence(complex_pattern_list, equivalent=True):
    """ Check all complex pattern permutations are equivalent (or not) """
    for cp0, cp1 in itertools.permutations(complex_pattern_list, 2):
        assert cp0.is_equivalent_to(cp1) == equivalent


@with_model
def test_complex_pattern_equivalence_compartments():
    Monomer('A')
    Monomer('B')

    Compartment('C1')
    Compartment('C2')

    cp0 = ComplexPattern([A()], compartment=C1)  # Only species compartment
    cp1 = as_complex_pattern(A() ** C1)          # Only monomer compartment
    cp2 = ComplexPattern([A() ** C1], compartment=C1)  # Both compartments

    _check_pattern_equivalence((cp0, cp1, cp2))

    cp3 = (A() % B()) ** C1
    cp4 = A() ** C1 % B() ** C1
    cp5 = (A() ** C1 % B()) ** C1
    # Species compartment is ignored if all monomer patterns have a compartment
    cp6 = (A() ** C1 % B() ** C1) ** C2

    _check_pattern_equivalence((cp3, cp4, cp5, cp6))

    # Species compartment should not override a specified monomer compartment
    cp7 = (A() ** C1 % B() ** C2) ** C1
    _check_pattern_equivalence((cp5, cp7), equivalent=False)


@with_model
def test_complex_pattern_equivalence_state():
    """Ensure CP equivalence handles site states."""
    Monomer('A', ['s', 't'], {'t': ['x', 'y', 'z']})
    cp0 = A(s=1, t='x') % A(s=1, t='y')
    cp1 = A(s=1, t='y') % A(s=1, t='x')
    cp2 = A(s=1, t='x') % A(s=1, t='z')
    cp3 = A(s=1, t='z') % A(s=1, t='y')
    _check_pattern_equivalence((cp0, cp1))
    _check_pattern_equivalence((cp0, cp2), False)
    _check_pattern_equivalence((cp0, cp3), False)


@with_model
def test_complex_pattern_equivalence_bond_state():
    """Ensure CP equivalence handles bond and state on the same site."""
    Monomer('A', ['s'], {'s': ['x', 'y', 'z']})
    cp0 = A(s=('x', 1)) % A(s=('y', 1))
    cp1 = A(s=('y', 1)) % A(s=('x', 1))
    cp2 = A(s=('z', 1)) % A(s=('y', 1))
    cp3 = A(s='x') % A(s='y')
    _check_pattern_equivalence((cp0, cp1))
    _check_pattern_equivalence((cp0, cp2), False)
    _check_pattern_equivalence((cp0, cp3), False)


@with_model
def test_complex_pattern_equivalence_bond_numbering():
    """Ensure CP equivalence is insensitive to bond numbers."""
    Monomer('A', ['s'])
    cp0 = A(s=1) % A(s=1)
    cp1 = A(s=2) % A(s=2)
    _check_pattern_equivalence((cp0, cp1))


@with_model
def test_complex_pattern_equivalence_monomer_pattern_ordering():
    """Ensure CP equivalence is insensitive to MP order."""
    Monomer('A', ['s1', 's2'])
    cp0 = A(s1=1, s2=2) % A(s1=2, s2=1)
    cp1 = A(s1=2, s2=1) % A(s1=1, s2=2)
    _check_pattern_equivalence((cp0, cp1))


@with_model
def test_complex_pattern_equivalence_compartments():
    """Ensure CP equivalence is insensitive to Compartment"""
    Monomer('A', ['s1'])
    Compartment('C')
    cp0 = (A(s1=1) % A(s1=1)) ** C
    cp1 = (A(s1=1) ** C) % (A(s1=1) ** C)
    _check_pattern_equivalence((cp0, cp1))


@with_model
def test_reaction_pattern_match_complex_pattern_ordering():
    """Ensure CP equivalence is insensitive to MP order."""
    Monomer('A', ['s1', 's2'])
    cp0 = A(s1=1, s2=2) % A(s1=2, s2=1)
    cp1 = A(s1=2, s2=1) % A(s1=1, s2=2)
    rp0 = cp0 + cp1
    rp1 = cp1 + cp0
    rp2 = cp0 + cp0
    assert rp0.matches(rp1)
    assert rp1.matches(rp0)
    assert rp2.matches(rp0)


@with_model
def test_concreteness():
    Monomer('A', ['s'], {'s': ['x']})
    assert not (A(s=1) % A(s=1)).is_concrete()
    assert not (A(s=('x', 1)) % A(s=1)).is_concrete()
    assert (A(s=('x', 1)) % A(s=('x', 1))).is_concrete()
    assert (A(s='x')).is_concrete()
    assert not A().is_concrete()
    assert not A(s=None).is_concrete()
    assert not A(s=('x', ANY)).is_concrete()
    assert not A(s=WILD).is_concrete()

    Monomer('B', ['s'])
    assert not B().is_concrete()
    assert not B(s=ANY).is_concrete()
    assert B(s=1).is_concrete()

    Monomer('C')
    assert C().is_concrete()

    # Tests with compartments
    Compartment('cell')
    assert not C().is_concrete()
    assert (C() ** cell).is_concrete()


@with_model
def test_dangling_bond():
    Monomer('A', ['a'])
    Parameter('kf', 1.0)
    assert_raises(DanglingBondError, as_reaction_pattern, A(a=1) % A(a=None))


@with_model
def test_invalid_site_name():
    assert_raises(ValueError, Monomer, 'A', ['1'])


@with_model
def test_invalid_state_value():
    assert_raises(ValueError, Monomer, 'A', ['a'], {'a': ['1', 'a']})


@with_model
def test_valid_state_values():
    Monomer('A', ['a'], {'a': ['_1', '_b', '_', '_a', 'a']})


@with_model
def test_expression_type():
    assert_raises(ValueError, Expression, 'A', 1)


@with_model
def test_synth_requires_concrete():
    Monomer('A', ['s'], {'s': ['a', 'b']})
    Parameter('kA', 1.0)

    # These synthesis products are not concrete (site "s" not specified),
    # so they should raise a ValueError
    assert_raises(ValueError, Rule, 'r1', None >> A(), kA)
    assert_raises(ValueError, Rule, 'r2', A() | None, kA, kA)


@with_model
def test_rulepattern_match_none_against_state():
    Monomer('A', ['phospho'], {'phospho': ['u', 'p']})

    # A(phospho=None) should match unbound A regardless of phospho state,
    # so this should be a valid rule pattern
    A(phospho=None) + A(phospho=None) >> A(phospho=1) % A(phospho=1)


@with_model
def test_multi_bonds():
    Monomer('A', ['a'])
    a_pat = A(a=[1, 2])

    # Check _as_graph() works for multi-bonds
    a_pat._as_graph()

    assert a_pat.is_concrete()


@with_model
def test_duplicate_sites():
    Monomer('A', ['a', 'a'])
    Monomer('B', ['b', 'b'], {'b': ['u', 'p']})

    assert not A(a=1).is_concrete()
    assert A(a=MultiState(1, 2)).is_concrete()
    assert A(a=MultiState(1, None)).is_concrete()

    assert not B(b=('u', 1)).is_concrete()

    assert B(b=MultiState('u', 'p')).is_concrete()
    assert B(b=MultiState(('u', 1), ('u', 2))).is_concrete()

    # Check _as_graph() works for duplicate sites
    B(b=MultiState(('u', 1), ('u', 2)))._as_graph()

    assert B(b=MultiState('u', ('u', 1))).is_concrete()

    # Syntax errors (should use MultiState)
    assert_raises(ValueError, B, b=('u', 'p'))
    assert_raises(ValueError, B, b=['u', 'p'])

    # Syntax error (can't nest MultiState)
    assert_raises(ValueError, MultiState, MultiState(1, 2), 'p')

    # Duplicate sites with multi-bond
    A(a=MultiState([1, 2], [1, 2]))


@raises(ValueError)
def test_duplicate_site_single_site():
    MultiState('a')


@with_model
def test_invalid_rule():
    Monomer('A')
    assert_raises(ExpressionError, Rule, 'r1', None >> A(), 1.0)
    assert len(model.rules) == 0

    Parameter('kf', 1.0)
    assert_raises(Exception, Rule, 'r1', 'invalid_rule_expr', kf)
    assert len(model.rules) == 0


@with_model
def test_invalid_expression():
    assert_raises(ValueError, Expression, 'e1', 'invalid_expr')
    assert len(model.expressions) == 0


@with_model
def test_invalid_monomer_name():
    assert_raises(ValueError, Monomer, 'a', 123)
    assert len(model.monomers) == 0


@with_model
def test_invalid_parameter():
    assert_raises(ValueError, Parameter, 'a', 'invalid_value')
    assert len(model.parameters) == 0


@with_model
def test_invalid_compartment():
    assert_raises(Exception, Compartment, 'c1', 'invalid_parent')
    assert len(model.compartments) == 0


@with_model
def test_invalid_observable():
    assert_raises(InvalidReactionPatternException,
                  Observable, 'o1', 'invalid_pattern')
    assert len(model.observables) == 0
<<<<<<< HEAD


@with_model
def test_update_initial_condition():
    Monomer('A')
    Monomer('B')
    Parameter('k', 1.0)
    Initial(A(), k)

    model.update_initial_condition_pattern(A(), B())

    assert len(model.initials) == 1
    assert as_complex_pattern(B()).is_equivalent_to(
        as_complex_pattern(model.initials[0].pattern))
=======
>>>>>>> ed304ee2
<|MERGE_RESOLUTION|>--- conflicted
+++ resolved
@@ -465,8 +465,6 @@
     assert_raises(InvalidReactionPatternException,
                   Observable, 'o1', 'invalid_pattern')
     assert len(model.observables) == 0
-<<<<<<< HEAD
-
 
 @with_model
 def test_update_initial_condition():
@@ -479,6 +477,4 @@
 
     assert len(model.initials) == 1
     assert as_complex_pattern(B()).is_equivalent_to(
-        as_complex_pattern(model.initials[0].pattern))
-=======
->>>>>>> ed304ee2
+        as_complex_pattern(model.initials[0].pattern))