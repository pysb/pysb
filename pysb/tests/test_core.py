from pysb.testing import *
from pysb.core import *
from functools import partial
from nose.tools import assert_raises
import operator
import unittest


@with_model
def test_component_names_valid():
    for name in 'a', 'B', 'AbC', 'dEf', '_', '_7', '__a01b__999x_x___':
        c = Monomer(name, _export=False)
        eq_(c.name, name)
        # Before the component is added, we should not be able to find it
        assert not hasattr(model.components, name)
        # Add the element to a model and try to access it as attribute and item
        model.add_component(c)
        assert_equal(model.components[name], c)
        assert_equal(getattr(model.components, name), c)


@with_model
def test_component_name_existing_attribute():
    for name in ('_map', 'keys'):
        c = Monomer(name, _export=False)
        model.add_component(c)
        # When using an existing attribute name like_map, we should get able to
        # get it as an item, but not as an attribute
        assert_equal(model.components[name], c)
        assert_not_equal(getattr(model.components, name), c)


def test_component_names_invalid():
    for name in 'a!', '!B', 'A!bC~`\\', '_!', '_!7', '__a01b  999x_x___!':
        assert_raises(InvalidComponentNameError, Component, name, _export=False)

def test_monomer():
    sites = ['x', 'y', 'z']
    states = {'y': ['foo', 'bar', 'baz'], 'x': ['e']}
    m = Monomer('A', sites, states, _export=False)
    assert_equal(m.sites, sites)
    assert_equal(m.site_states, states)
    assert_equal(type(m()), MonomerPattern)

    assert_raises(ValueError, Monomer, 'A', 'x', _export=False)
    assert_raises(Exception, Monomer, 'A', 'x', 'x', _export=False)
    assert_raises(Exception, Monomer, 'A', ['x'], {'y': ['a']}, _export=False)
    assert_raises(Exception, Monomer, 'A', ['x'], {'x': [1]}, _export=False)

@with_model
def test_monomer_model():
    Monomer('A')
    ok_(A in model.monomers)
    ok_(A in model.all_components())
    ok_(A not in model.all_components() - model.monomers)


@with_model
def test_monomer_rename_self_exporter():
    Monomer('A').rename('B')
    assert 'B' in model.monomers.keys()
    assert 'A' not in model.monomers.keys()


@with_model
def test_monomer_rename_non_self_exported_component():
    mon = Monomer('A', _export=False)
    mon.rename('B')
    assert mon.name == 'B'
    model.add_component(mon)
    mon.rename('C')
    assert mon.name == 'C'
    assert model.monomers['C'] == mon
    assert model.monomers.keys() == ['C']


def test_monomer_rename_non_self_exported_model():
    model = Model(_export=False)
    mon = Monomer('A', _export=False)
    model.add_component(mon)
    mon.rename('B')
    assert model.monomers.keys() == ['B']
    assert model.monomers['B'] == mon


@with_model
def test_invalid_state():
    Monomer('A', ['a', 'b'], {'a': ['a1', 'a2'], 'b': ['b1']})
    # Specify invalid state in Monomer.__call__
    assert_raises(ValueError, A, a='spam')
    # Specify invalid state in MonomerPattern.__call__
    assert_raises(ValueError, A(a='a1'), b='spam')


@with_model
def test_initial():
    Monomer('A', ['s'])
    Parameter('A_0')
    Initial(A(s=None), A_0)
    assert_raises_iice = partial(assert_raises, InvalidInitialConditionError,
                                 Initial)
    assert_raises_iice('not a complexpattern', A_0)
    assert_raises_iice(A(), A_0)
    assert_raises_iice(A(s=None), A_0)
    assert_raises_iice(MatchOnce(A(s=None)), A_0)

@with_model
def test_model_pickle():
    import pickle
    A = Monomer('A', _export=False)
    B = Monomer('B', ['x', 'y'], {'x': ['e', 'f']}, _export=False)
    k = Parameter('k', 1.0, _export=False)
    r = Rule('r', A() + B(x='e', y=WILD) >> A() % B(x='f', y=None), k,
             _export=False)
    o = Observable('o', A() % B(), _export=False)
    e = Expression('e', k * o, _export=False)
    c = Compartment('c', None, 3, k, _export=False)
    for comp in [A, B, k, r, o, e, c]:
        model.add_component(comp)
    model.add_component(c)
    Initial(A() ** c, k)
    assert_equal(len(model.all_components()), 7)
    model2 = pickle.loads(pickle.dumps(model))
    check_model_against_component_list(model, model2.all_components())

@with_model
def test_monomer_as_reaction_pattern():
    A = Monomer('A', _export=False)
    as_reaction_pattern(A)

@with_model
def test_monomer_as_complex_pattern():
    A = Monomer('A', _export=False)
    as_complex_pattern(A)

@with_model
def test_monomerpattern():
    A = Monomer('A',sites=['a'],site_states={'a':['u','p']},_export=False)
    Aw = A(a=('u', ANY))


@with_model
def test_duplicate_monomer_error():
    A = Monomer('A', ['a'])
    assert_raises(DuplicateMonomerError, (A(a=1) % A(a=1)), a=2)

@with_model
def test_observable_constructor_with_monomer():
    A = Monomer('A', _export=False)
    o = Observable('o', A, _export=False)

@with_model
def test_expand_obs_no_coeffs():
    A = Monomer('A')
    o = Observable('A_obs', A())
    # Test that expand_obs works with observable when no coefficients or
    # species are present
    o.expand_obs()

@with_model
def test_compartment_initial_error():
    Monomer('A', ['s'])
    Parameter('A_0', 2.0)
    c1 = Compartment("C1")
    c2 = Compartment("C2")
    Initial(A(s=None)**c1, A_0)
    Initial(A(s=None)**c2, A_0)

@with_model
def test_monomer_pattern_add_to_none():
    """Ensure that MonomerPattern + None returns a ReactionPattern."""
    Monomer('A', ['s'])
    ok_(isinstance(A() + None, ReactionPattern),
        'A() + None did not return a ReactionPattern.')

@with_model
def test_complex_pattern_add_to_none():
    """Ensure that ComplexPattern + None returns a ReactionPattern."""
    Monomer('A', ['s'])
    ok_(isinstance(A(s=1) % A(s=1) + None, ReactionPattern),
        'A(s=1) % A(s=1) + None did not return a ReactionPattern.')

@with_model
def test_reaction_pattern_add_to_none():
    """Ensure that ReactionPattern + None returns a ReactionPattern."""
    Monomer('A', ['s'])
    cp = A(s=1) % A(s=1)
    rp = cp + cp
    ok_(isinstance(rp + None, ReactionPattern),
        'ReactionPattern + None did not return a ReactionPattern.')

@with_model
def test_complex_pattern_call():
    """Ensure ComplexPattern calling (refinement) works as expected."""
    Monomer('A', ['w', 'x'], {'x': ('e', 'f')})
    Monomer('B', ['y', 'z'], {'z': ('g', 'h')})
    cp = A(w=1, x='e') % B(y=1, z='g')
    r = {'x': 'f', 'z': 'h'} # refinement for complexpattern
    ok_(cp(**r))
    ok_(cp(**r).monomer_patterns[0].site_conditions['x'] == r['x'])
    ok_(cp(r))
    ok_(cp(r).monomer_patterns[0].site_conditions['x'] == r['x'])
    assert_raises(RedundantSiteConditionsError, cp, {'x': 'f'}, z='h')

@with_model
def test_monomer_unicode():
    Monomer(u'A', [u's'], {u's': [u's1', u's2']})


def _check_pattern_equivalence(complex_pattern_list, equivalent=True):
    """ Check all complex pattern permutations are equivalent (or not) """
    for cp0, cp1 in itertools.permutations(complex_pattern_list, 2):
        assert cp0.is_equivalent_to(cp1) == equivalent


@with_model
def test_complex_pattern_equivalence_compartments():
    Monomer('A')
    Monomer('B')

    Compartment('C1')
    Compartment('C2')

    cp0 = ComplexPattern([A()], compartment=C1)  # Only species compartment
    cp1 = as_complex_pattern(A() ** C1)          # Only monomer compartment
    cp2 = ComplexPattern([A() ** C1], compartment=C1)  # Both compartments

    _check_pattern_equivalence((cp0, cp1, cp2))

    cp3 = (A() % B()) ** C1
    cp4 = A() ** C1 % B() ** C1
    cp5 = (A() ** C1 % B()) ** C1
    # Species compartment is ignored if all monomer patterns have a compartment
    cp6 = (A() ** C1 % B() ** C1) ** C2

    _check_pattern_equivalence((cp3, cp4, cp5, cp6))

    # Species compartment should not override a specified monomer compartment
    cp7 = (A() ** C1 % B() ** C2) ** C1
    _check_pattern_equivalence((cp5, cp7), equivalent=False)


@with_model
def test_complex_pattern_equivalence_state():
    """Ensure CP equivalence handles site states."""
    Monomer('A', ['s', 't'], {'t': ['x', 'y', 'z']})
    cp0 = A(s=1, t='x') % A(s=1, t='y')
    cp1 = A(s=1, t='y') % A(s=1, t='x')
    cp2 = A(s=1, t='x') % A(s=1, t='z')
    cp3 = A(s=1, t='z') % A(s=1, t='y')
    _check_pattern_equivalence((cp0, cp1))
    _check_pattern_equivalence((cp0, cp2), False)
    _check_pattern_equivalence((cp0, cp3), False)


@with_model
def test_complex_pattern_equivalence_bond_state():
    """Ensure CP equivalence handles bond and state on the same site."""
    Monomer('A', ['s'], {'s': ['x', 'y', 'z']})
    cp0 = A(s=('x', 1)) % A(s=('y', 1))
    cp1 = A(s=('y', 1)) % A(s=('x', 1))
    cp2 = A(s=('z', 1)) % A(s=('y', 1))
    cp3 = A(s='x') % A(s='y')
    _check_pattern_equivalence((cp0, cp1))
    _check_pattern_equivalence((cp0, cp2), False)
    _check_pattern_equivalence((cp0, cp3), False)


@with_model
def test_complex_pattern_equivalence_bond_numbering():
    """Ensure CP equivalence is insensitive to bond numbers."""
    Monomer('A', ['s'])
    cp0 = A(s=1) % A(s=1)
    cp1 = A(s=2) % A(s=2)
    _check_pattern_equivalence((cp0, cp1))


@with_model
def test_complex_pattern_equivalence_monomer_pattern_ordering():
    """Ensure CP equivalence is insensitive to MP order."""
    Monomer('A', ['s1', 's2'])
    cp0 = A(s1=1, s2=2) % A(s1=2, s2=1)
    cp1 = A(s1=2, s2=1) % A(s1=1, s2=2)
    _check_pattern_equivalence((cp0, cp1))


@with_model
def test_complex_pattern_equivalence_compartments():
    """Ensure CP equivalence is insensitive to Compartment"""
    Monomer('A', ['s1'])
    Compartment('C')
    cp0 = (A(s1=1) % A(s1=1)) ** C
    cp1 = (A(s1=1) ** C) % (A(s1=1) ** C)
    _check_pattern_equivalence((cp0, cp1))


@with_model
def test_reaction_pattern_match_complex_pattern_ordering():
    """Ensure CP equivalence is insensitive to MP order."""
    Monomer('A', ['s1', 's2'])
    cp0 = A(s1=1, s2=2) % A(s1=2, s2=1)
    cp1 = A(s1=2, s2=1) % A(s1=1, s2=2)
    rp0 = cp0 + cp1
    rp1 = cp1 + cp0
    rp2 = cp0 + cp0
    assert rp0.matches(rp1)
    assert rp1.matches(rp0)
    assert rp2.matches(rp0)


@with_model
def test_concreteness():
    Monomer('A', ['s'], {'s': ['x']})
    assert not (A(s=1) % A(s=1)).is_concrete()
    assert not (A(s=('x', 1)) % A(s=1)).is_concrete()
    assert (A(s=('x', 1)) % A(s=('x', 1))).is_concrete()
    assert (A(s='x')).is_concrete()
    assert not A().is_concrete()
    assert not A(s=None).is_concrete()
    assert not A(s=('x', ANY)).is_concrete()
    assert not A(s=WILD).is_concrete()

    Monomer('B', ['s'])
    assert not B().is_concrete()
    assert not B(s=ANY).is_concrete()
    assert B(s=1).is_concrete()

    Monomer('C')
    assert C().is_concrete()

    # Tests with compartments
    Compartment('cell')
    assert not C().is_concrete()
    assert (C() ** cell).is_concrete()


@with_model
def test_dangling_bond():
    Monomer('A', ['a'])
    Parameter('kf', 1.0)
    assert_raises(DanglingBondError, as_reaction_pattern, A(a=1) % A(a=None))


@with_model
def test_invalid_site_name():
    assert_raises(ValueError, Monomer, 'A', ['1'])


@with_model
def test_invalid_state_value():
    assert_raises(ValueError, Monomer, 'A', ['a'], {'a': ['1', 'a']})


@with_model
def test_valid_state_values():
    Monomer('A', ['a'], {'a': ['_1', '_b', '_', '_a', 'a']})


@with_model
def test_expression_type():
    assert_raises(ValueError, Expression, 'A', 1)


@with_model
def test_synth_requires_concrete():
    Monomer('A', ['s'], {'s': ['a', 'b']})
    Parameter('kA', 1.0)

    # These synthesis products are not concrete (site "s" not specified),
    # so they should raise a ValueError
    assert_raises(ValueError, Rule, 'r1', None >> A(), kA)
    assert_raises(ValueError, Rule, 'r2', A() | None, kA, kA)


@with_model
def test_rulepattern_match_none_against_state():
    Monomer('A', ['phospho'], {'phospho': ['u', 'p']})

    # A(phospho=None) should match unbound A regardless of phospho state,
    # so this should be a valid rule pattern
    A(phospho=None) + A(phospho=None) >> A(phospho=1) % A(phospho=1)


@with_model
<<<<<<< HEAD
def test_tags():
    Monomer('A', ['b'])
    Tag('x')

    # Use __matmul__ instead of @ for Python 2.7 support in tests
    assert repr(x) == "Tag('x')"
    assert repr(x.__matmul__(A()) % A()) == 'x @ A() % A()'
    assert repr((A() % A()).__matmul__(x)) == 'A() % A() @ x'

    # Postfix tags should auto-upgrade a MonomerPattern to a ComplexPattern
    assert isinstance(A().__matmul__(x), ComplexPattern)

    # Trying to extend a tagged complex should fail - the tag should always
    # be specified last
    assert_raises(ValueError, operator.mod, (A(b=1) % A(b=1)).__matmul__(x),
                  A(b=1))

    Observable('o1', A(b=None))

    # Create an expression containing a tag
    Expression('e_no_tag', o1 ** 2)
    Expression('e_tag', o1(x) ** 2)

    # Test tag defined in rate but not in rule expression
    assert_raises(ValueError, Rule, 'r1', None >> A(b=None), e_tag)

    # Test tag defined in rule expression but not in rate
    Rule('r2', None >> A(b=None).__matmul__(x), e_no_tag)
=======
def test_multi_bonds():
    Monomer('A', ['a'])
    a_pat = A(a=[1, 2])

    # Check _as_graph() works for multi-bonds
    a_pat._as_graph()

    assert a_pat.is_concrete()


@with_model
def test_duplicate_sites():
    Monomer('A', ['a', 'a'])
    Monomer('B', ['b', 'b'], {'b': ['u', 'p']})

    assert not A(a=1).is_concrete()
    assert A(a=MultiState(1, 2)).is_concrete()
    assert A(a=MultiState(1, None)).is_concrete()

    assert not B(b=('u', 1)).is_concrete()

    assert B(b=MultiState('u', 'p')).is_concrete()
    assert B(b=MultiState(('u', 1), ('u', 2))).is_concrete()

    # Check _as_graph() works for duplicate sites
    B(b=MultiState(('u', 1), ('u', 2)))._as_graph()

    assert B(b=MultiState('u', ('u', 1))).is_concrete()

    # Syntax errors (should use MultiState)
    assert_raises(ValueError, B, b=('u', 'p'))
    assert_raises(ValueError, B, b=['u', 'p'])

    # Syntax error (can't nest MultiState)
    assert_raises(ValueError, MultiState, MultiState(1, 2), 'p')

    # Duplicate sites with multi-bond
    A(a=MultiState([1, 2], [1, 2]))


@raises(ValueError)
def test_duplicate_site_single_site():
    MultiState('a')


@with_model
def test_invalid_rule():
    Monomer('A')
    assert_raises(ExpressionError, Rule, 'r1', None >> A(), 1.0)
    assert len(model.rules) == 0

    Parameter('kf', 1.0)
    assert_raises(Exception, Rule, 'r1', 'invalid_rule_expr', kf)
    assert len(model.rules) == 0


@with_model
def test_invalid_expression():
    assert_raises(ValueError, Expression, 'e1', 'invalid_expr')
    assert len(model.expressions) == 0


@with_model
def test_invalid_monomer_name():
    assert_raises(ValueError, Monomer, 'a', 123)
    assert len(model.monomers) == 0


@with_model
def test_invalid_parameter():
    assert_raises(ValueError, Parameter, 'a', 'invalid_value')
    assert len(model.parameters) == 0


@with_model
def test_invalid_compartment():
    assert_raises(Exception, Compartment, 'c1', 'invalid_parent')
    assert len(model.compartments) == 0


@with_model
def test_invalid_observable():
    assert_raises(InvalidReactionPatternException,
                  Observable, 'o1', 'invalid_pattern')
    assert len(model.observables) == 0

@with_model
def test_update_initial_condition():
    Monomer('A')
    Monomer('B')
    Parameter('k', 1.0)
    Initial(A(), k)

    model.update_initial_condition_pattern(A(), B())

    assert len(model.initials) == 1
    assert as_complex_pattern(B()).is_equivalent_to(
        as_complex_pattern(model.initials[0].pattern))
>>>>>>> 468e6cf3
<|MERGE_RESOLUTION|>--- conflicted
+++ resolved
@@ -382,7 +382,6 @@
 
 
 @with_model
-<<<<<<< HEAD
 def test_tags():
     Monomer('A', ['b'])
     Tag('x')
@@ -411,7 +410,9 @@
 
     # Test tag defined in rule expression but not in rate
     Rule('r2', None >> A(b=None).__matmul__(x), e_no_tag)
-=======
+
+
+@with_model
 def test_multi_bonds():
     Monomer('A', ['a'])
     a_pat = A(a=[1, 2])
@@ -497,6 +498,7 @@
     assert_raises(InvalidReactionPatternException,
                   Observable, 'o1', 'invalid_pattern')
     assert len(model.observables) == 0
+
 
 @with_model
 def test_update_initial_condition():
@@ -510,4 +512,3 @@
     assert len(model.initials) == 1
     assert as_complex_pattern(B()).is_equivalent_to(
         as_complex_pattern(model.initials[0].pattern))
->>>>>>> 468e6cf3
