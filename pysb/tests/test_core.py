--- conflicted
+++ resolved
@@ -611,9 +611,6 @@
 @with_model
 def test_parameter_negative_nonnegative_setter():
     Parameter('k3', 0.0, nonnegative=True)
-<<<<<<< HEAD
-    k3.value = -0.2
-=======
     k3.value = -0.2
 
 
@@ -622,5 +619,4 @@
     Monomer('A')
     Parameter('k', 1)
     Rule('r1', None | A(), k, k)
-    Rule('r2', None | as_complex_pattern(A()), k, k)
->>>>>>> fe2c0e43
+    Rule('r2', None | as_complex_pattern(A()), k, k)