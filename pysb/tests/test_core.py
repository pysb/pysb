--- conflicted
+++ resolved
@@ -352,15 +352,6 @@
 
 
 @with_model
-<<<<<<< HEAD
-def test_call_site_as_none():
-    Monomer('A', ['a'], {'a': ['x', 'y']})
-    assert_raises(ValueError, A, a=None)
-
-
-@with_model
-=======
->>>>>>> 5ec80b12
 def test_synth_requires_concrete():
     Monomer('A', ['s'], {'s': ['a', 'b']})
     Parameter('kA', 1.0)
@@ -369,8 +360,6 @@
     # so they should raise a ValueError
     assert_raises(ValueError, Rule, 'r1', None >> A(), kA)
     assert_raises(ValueError, Rule, 'r2', A() | None, kA, kA)
-<<<<<<< HEAD
-=======
 
 
 @with_model
@@ -380,4 +369,3 @@
     # A(phospho=None) should match unbound A regardless of phospho state,
     # so this should be a valid rule pattern
     A(phospho=None) + A(phospho=None) >> A(phospho=1) % A(phospho=1)
->>>>>>> 5ec80b12
