--- conflicted
+++ resolved
@@ -40,13 +40,8 @@
             if sv['__object__'] == 'WILD':
                 return WILD
         try:
-<<<<<<< HEAD
             if len(sv) == 2 and isinstance(sv[0], str) \
-                    and isinstance(sv[1], (int, collections.Mapping)):
-=======
-            if len(sv) == 2 and isinstance(sv[0], basestring) \
                     and isinstance(sv[1], (int, Mapping)):
->>>>>>> a6e44745
                 return sv[0], self.decode_state_value(sv[1])
         except TypeError:
             pass
