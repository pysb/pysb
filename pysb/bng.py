from __future__ import absolute_import
from __future__ import print_function as _
import pysb.core
from pysb.generator.bng import BngGenerator, format_complexpattern
import os
import subprocess
import re
import itertools
import sympy
import numpy
import tempfile
import abc
from warnings import warn
import shutil
import collections
import pysb.pathfinder as pf
from pysb.logging import get_logger, EXTENDED_DEBUG
import logging

try:
    from cStringIO import StringIO
except ImportError:
    from io import StringIO
try:
    from future_builtins import zip
except ImportError:
    pass

# Alias basestring under Python 3 for forwards compatibility
try:
    basestring
except NameError:
    basestring = str


def set_bng_path(dir):
    """ Deprecated. Use pysb.pathfinder.set_path() instead. """
    warn("Function %s() is deprecated; use pysb.pathfinder.set_path() "
         "instead" % set_bng_path.__name__, category=DeprecationWarning,
         stacklevel=2)
    pf.set_path('bng', dir)


class BngInterfaceError(RuntimeError):
    """BNG reported an error"""
    pass


class BngBaseInterface(object):
    """ Abstract base class for interfacing with BNG """
    __metaclass__ = abc.ABCMeta

    @abc.abstractmethod
    def __init__(self, model=None, verbose=False, cleanup=False,
                 output_prefix=None, output_dir=None,
                 model_additional_species=None,
                 model_population_maps=None):
        self._logger = get_logger(__name__,
                                  model=model,
                                  log_level=verbose)
        self._base_file_stem = 'pysb'
        self.cleanup = cleanup
        self.output_prefix = 'tmpBNG' if output_prefix is None else \
            output_prefix
        if model:
            self.generator = BngGenerator(
                model, additional_initials=model_additional_species,
                population_maps=model_population_maps
            )
            self.model = self.generator.model
            self._check_model()
        else:
            self.generator = None
            self.model = None

        self.base_directory = tempfile.mkdtemp(prefix=self.output_prefix,
                                               dir=output_dir)
        self._logger.debug('{} instantiated in directory {}'.format(
            self.__class__, self.base_directory)
        )

    def __enter__(self):
        return self

    @abc.abstractmethod
    def __exit__(self):
        return

    def _delete_tmpdir(self):
        shutil.rmtree(self.base_directory)

    def _check_model(self):
        """
        Checks a model has at least one initial condition and rule, raising
        an exception if not
        """
        if not self.model.rules:
            raise NoRulesError()
        if not self.model.initial_conditions and not any(r.is_synth() for r
                                                         in self.model.rules):
            raise NoInitialConditionsError()

    @classmethod
    def _bng_param(cls, param):
        """
        Ensures a BNG console parameter is in the correct format

        Strings are double quoted and booleans are mapped to [0,1]. Other
        types are currently used verbatim.

        Parameters
        ----------
        param :
            An argument to a BNG action call
        """
        if isinstance(param, basestring):
            return '"%s"' % param
        elif isinstance(param, bool):
            return 1 if param else 0
        elif isinstance(param, (collections.Sequence, numpy.ndarray)):
            return list(param)
        return param

    @abc.abstractmethod
    def action(self, action, **kwargs):
        """
        Generates code to execute a BNG action command

        Parameters
        ----------
        action: string
            The name of the BNG action function
        kwargs: kwargs, optional
            Arguments and values to supply to BNG
        """
        return

    @classmethod
    def _format_action_args(cls, **kwargs):
        """
        Formats a set of arguments for BNG

        Parameters
        ----------
        kwargs: kwargs, optional
            Arguments and values to supply to BNG
        """
        if kwargs:
            action_args = ','.join('%s=>%s' % (k, BngConsole._bng_param(v))
                                   for k, v in kwargs.items())
        else:
            action_args = ''
        return action_args

    @property
    def base_filename(self):
        """
        Returns the base filename (without extension) for BNG output files
        """
        return os.path.join(self.base_directory, self._base_file_stem)

    @property
    def bng_filename(self):
        """
        Returns the BNG command list (.bngl) filename (does not check
        whether the file exists)
        """
        return self.base_filename + '.bngl'

    @property
    def net_filename(self):
        """
        Returns the BNG network filename (does not check whether the file
        exists)
        """
        return self.base_filename + '.net'

    def read_netfile(self):
        """
        Reads a BNG network file as a string. Note that you must execute
        network generation separately before attempting this, or the file will
        not be found.
        :return: Contents of the BNG network file as a string
        """
        self._logger.debug('Reading BNG netfile: %s' % self.net_filename)
        with open(self.net_filename, 'r') as net_file:
            output = net_file.read()

        return output

    def read_simulation_results(self):
        """
        Read the results of a BNG simulation as a numpy array

        Returns
        -------
        numpy.ndarray
            Simulation results in a 2D matrix (time on Y axis,
            species/observables/expressions on X axis depending on
            simulation type)
        """
        return self.read_simulation_results_multi([self.base_filename])[0]

    @staticmethod
    def read_simulation_results_multi(base_filenames):
        """
        Read the results of multiple BNG simulations

        Parameters
        ----------
        base_filenames: list of str
            A list of filename stems to read simulation results in from,
            including the full path but not including any file extension.

        Returns
        -------
        list of numpy.ndarray
            List of simulation results, each in a 2D matrix (time on Y axis,
            species/observables/expressions on X axis depending on
            simulation type)
        """
        list_of_yfulls = []
        for base_filename in base_filenames:
            names = ['time']

            # Read concentrations data
            try:
                cdat_arr = numpy.loadtxt(base_filename + '.cdat', skiprows=1)
                # -1 for time column
                names += ['__s%d' % i for i in range(cdat_arr.shape[1] - 1)]
            except IOError:
                cdat_arr = None

            # Read groups data
            try:
                with open(base_filename + '.gdat', 'r') as f:
                    # Exclude \# and time column
                    names += f.readline().split()[2:]
                    # Exclude first column (time)
                    gdat_arr = numpy.loadtxt(f)
                    if cdat_arr is None:
                        cdat_arr = numpy.ndarray((len(gdat_arr), 0))
                    else:
                        gdat_arr = gdat_arr[:, 1:]
            except IOError:
                if cdat_arr is None:
                    raise BngInterfaceError('Need at least one of .cdat file or '
                                            '.gdat file to read simulation '
                                            'results')
                gdat_arr = numpy.ndarray((len(cdat_arr), 0))
<<<<<<< HEAD

            yfull_dtype = list(zip(names, itertools.repeat(float)))
            yfull = numpy.ndarray(len(cdat_arr), yfull_dtype)

            yfull_view = yfull.view(float).reshape(len(yfull), -1)
            yfull_view[:, :cdat_arr.shape[1]] = cdat_arr
            yfull_view[:, cdat_arr.shape[1]:] = gdat_arr

            list_of_yfulls.append(yfull)

=======

            yfull_dtype = list(zip(names, itertools.repeat(float)))
            yfull = numpy.ndarray(len(cdat_arr), yfull_dtype)

            yfull_view = yfull.view(float).reshape(len(yfull), -1)
            yfull_view[:, :cdat_arr.shape[1]] = cdat_arr
            yfull_view[:, cdat_arr.shape[1]:] = gdat_arr

            list_of_yfulls.append(yfull)

>>>>>>> 273b0b6e
        return list_of_yfulls


class BngConsole(BngBaseInterface):
    """ Interact with BioNetGen through BNG Console """
    def __init__(self, model=None, verbose=False, cleanup=True,
                 output_dir=None, output_prefix=None, timeout=30,
                 suppress_warnings=False, model_additional_species=None):
        super(BngConsole, self).__init__(
            model, verbose, cleanup, output_prefix, output_dir,
            model_additional_species=model_additional_species
        )

        try:
            import pexpect
        except ImportError:
            raise ImportError("Library 'pexpect' is required to use "
                              "BNGConsole, please install it to continue.\n"
                              "It is not currently available on Windows.")

        if suppress_warnings:
            warn("suppress_warnings is deprecated and has no effect. Adjust "
                 "the log level with the verbose argument instead.",
                 category=DeprecationWarning,
                 stacklevel=2)

        try:
            # Generate BNGL file
            if self.model:
                with open(self.bng_filename, mode='w') as bng_file:
                    bng_file.write(self.generator.get_content())

            # Start BNG Console and load BNGL
            self.console = pexpect.spawn('perl %s --console' %
                                         pf.get_path('bng'),
                                         cwd=self.base_directory,
                                         timeout=timeout)
            self._console_wait()
            if self.model:
                self.console.sendline('load %s' % self.bng_filename)
                self._console_wait()
        except Exception as e:
            raise BngInterfaceError(e)

    def __exit__(self, exc_type, exc_val, exc_tb):
        """
        In console mode, commands have already been executed, so we simply
        close down the console and erase the temporary directory if applicable.
        """
        self.console.sendline('done')
        self.console.close()
        if self.cleanup:
            self._delete_tmpdir()

    def _console_wait(self):
        """
        Wait for BNG console to process the command, and return the output
        :return: BNG console output from the previous command
        """
        self.console.expect('BNG>')
        # Python 3 requires explicit conversion of 'bytes' to 'str'
        console_msg = self.console.before.decode('utf-8')
        if "ERROR:" in console_msg:
            raise BngInterfaceError(console_msg)
        elif "WARNING:" in console_msg:
            self._logger.warning(console_msg)
        else:
            self._logger.debug(console_msg)
        return console_msg

    def generate_network(self, overwrite=False):
        """
        Generates a network in BNG and returns the network file contents as
        a string

        Parameters
        ----------
        overwrite: bool, optional
            Overwrite existing network file, if any
        """
        try:
            self.action('generate_network', overwrite=overwrite)
            bng_network = self.read_netfile()
        except Exception as e:
            raise BngInterfaceError(e)
        return bng_network

    def action(self, action, **kwargs):
        """
        Generates a BNG action command and executes it through the console,
        returning any console output

        Parameters
        ----------
        action : string
            The name of the BNG action function
        kwargs : kwargs, optional
            Arguments and values to supply to BNG
        """
        # Process BNG arguments into a string
        action_args = self._format_action_args(**kwargs)

        # Execute the command via the console
        if action_args == '':
            cmd = 'action %s()' % action
        else:
            cmd = 'action %s({%s})' % (action, action_args)
        self._logger.debug(cmd)
        self.console.sendline(cmd)

        # Wait for the command to execute and return the result
        return self._console_wait()

    def load_bngl(self, bngl_file):
        """
        Load a BNGL file in the BNG console

        Parameters
        ----------
        bngl_file : string
            The filename of a .bngl file
        """
        cmd = 'load %s' % bngl_file
        self._logger.debug(cmd)
        self.console.sendline(cmd)
        self._console_wait()
        self._base_file_stem = os.path.splitext(os.path.basename(bngl_file))[0]


class BngFileInterface(BngBaseInterface):
    def __init__(self, model=None, verbose=False, output_dir=None,
                 output_prefix=None, cleanup=True,
                 model_additional_species=None,
                 model_population_maps=None):
        super(BngFileInterface, self).__init__(
            model, verbose, cleanup, output_prefix, output_dir,
            model_additional_species=model_additional_species,
            model_population_maps=model_population_maps
        )
        self._init_command_queue()

    def _init_command_queue(self):
        """
        Initializes the BNG command queue
        """
        self.command_queue = StringIO()
        self.command_queue.write('begin actions\n')

    def __exit__(self, exc_type, exc_val, exc_tb):
        """
        In file interface mode, we close the command queue buffer (whether
        or not it's been executed) and erase the temporary directory if
        applicable.
        """
        self.command_queue.close()
        if self.cleanup:
            self._delete_tmpdir()

    def execute(self, reload_netfile=False, skip_file_actions=True):
        """
        Executes all BNG commands in the command queue.

        Parameters
        ----------
        reload_netfile: bool or str
            If true, attempts to reload an existing .net file from a
            previous execute() iteration. If a string, the filename
            specified in the string is supplied to BNG's readFile (which can be
            any file type BNG supports, such as .net or .bngl).
            This is useful for running multiple actions in a row,
            where results need to be read into PySB before a new series of
            actions is executed.
        skip_file_actions: bool
            Only used if the previous argument is not False. Set this
            argument to True to ignore any actions block in the loaded file.
        """
        self.command_queue.write('end actions\n')
        bng_commands = self.command_queue.getvalue()

        try:
            # Generate BNGL file
            with open(self.bng_filename, 'w') as bng_file:
                output = ''
                if self.model and not reload_netfile:
                    output += self.generator.get_content()
                if reload_netfile:
                    filename = reload_netfile if \
                        isinstance(reload_netfile, basestring) \
                        else self.net_filename
                    output += '\n  readFile({file=>"%s",skip_actions=>%d})\n' \
                        % (filename, int(skip_file_actions))
                output += bng_commands
                self._logger.debug('BNG command file contents:\n\n' + output)
                bng_file.write(output)

            # Reset the command queue, in case execute() is called again
            self.command_queue.close()
            self._init_command_queue()

            p = subprocess.Popen(['perl', pf.get_path('bng'),
                                  self.bng_filename],
                                 cwd=self.base_directory,
                                 stdout=subprocess.PIPE,
                                 stderr=subprocess.PIPE)
            for line in iter(p.stdout.readline, b''):
                self._logger.debug(line[:-1])
            (p_out, p_err) = p.communicate()
            p_out = p_out.decode('utf-8')
            p_err = p_err.decode('utf-8')
            if p.returncode:
                raise BngInterfaceError(p_out.rstrip("at line") + "\n" +
                                        p_err.rstrip())
        except Exception as e:
            raise BngInterfaceError(e)

    def action(self, action, **kwargs):
        """
        Generates a BNG action command and adds it to the command queue

        Parameters
        ----------
        action : string
            The name of the BNG action function
        kwargs : kwargs, optional
            Arguments and values to supply to BNG
        """
        # Process BNG arguments into a string
        action_args = self._format_action_args(**kwargs)

        # Add the command to the queue
        if action_args == '':
            self.command_queue.write('\t%s()\n' % action)
        else:
            self.command_queue.write('\t%s({%s})\n' % (action, action_args))

        return

    def set_parameter(self, name, value):
        """
        Generates a BNG action command and adds it to the command queue

        Parameters
        ----------
        name: string
            The name of the parameter to set
        value: float-like
            Value of parameter

        """
        self.command_queue.write('\tsetParameter("%s", %g)\n' % (name, value))

    def set_concentration(self, cplx_pat, value):
        """
        Generates a BNG action command and adds it to the command queue

        Parameters
        ----------
        cplx_pat: pysb.ComplexPattern or string
            Species ComplexPattern, or a BNG format string representation
        value: float-like
            Initial concentration

        """
        if isinstance(cplx_pat, basestring):
            formatted_name = cplx_pat
        else:
            formatted_name = format_complexpattern(
                pysb.core.as_complex_pattern(cplx_pat)
            )
        self.command_queue.write('\tsetConcentration("%s", %g)\n' % (
            formatted_name, value))


def generate_hybrid_model(model, population_maps, additional_species=None,
                          safe=False, verbose=False, output_dir=None,
                          output_prefix=None, cleanup=True):
    with BngFileInterface(model,
                          output_dir=output_dir,
                          output_prefix=output_prefix,
                          cleanup=cleanup,
                          model_additional_species=additional_species,
                          model_population_maps=population_maps) as bng:
        bng.action('generate_hybrid_model', verbose=verbose, safe=safe,
                   suffix='hpp')
        bng.execute()

        with open(bng.base_filename + '_hpp.bngl', 'r') as f:
            return f.read()


def run_ssa(model, t_end=10, n_steps=100, param_values=None, output_dir=None,
            output_file_basename=None, cleanup=True, verbose=False,
            **additional_args):
    """
    Simulate a model with BNG's SSA simulator and return the trajectories.

    Parameters
    ----------
    model : Model
        Model to simulate.
    t_end : number, optional
        Final time point of the simulation.
    n_steps : int, optional
        Number of steps in the simulation.
    param_values : vector-like or dictionary, optional
            Values to use for every parameter in the model. Ordering is
            determined by the order of model.parameters. 
            If not specified, parameter values will be taken directly from
            model.parameters.
    output_dir : string, optional
        Location for temporary files generated by BNG. If None (the
        default), uses a temporary directory provided by the system. A
        temporary directory with a random name is created within the
        supplied location.
    output_file_basename : string, optional
        This argument is used as a prefix for the temporary BNG
        output directory, rather than the individual files.
    cleanup : bool, optional
        If True (default), delete the temporary files after the simulation is
        finished. If False, leave them in place. Useful for debugging.
    verbose : bool or int, optional (default: False)
        Sets the verbosity level of the logger. See the logging levels and
        constants from Python's logging module for interpretation of integer
        values. False is equal to the PySB default level (currently WARNING),
        True is equal to DEBUG.
    additional_args: kwargs, optional
        Additional arguments to pass to BioNetGen

    """
    bng_action_debug = verbose if isinstance(verbose, bool) else \
        verbose <= EXTENDED_DEBUG

    additional_args['method'] = 'ssa'
    additional_args['t_end'] = t_end
    additional_args['n_steps'] = n_steps
    additional_args['verbose'] = additional_args.get('verbose',
                                                     bng_action_debug)

    if param_values is not None:
        if len(param_values) != len(model.parameters):
            raise Exception("param_values must be the same length as "
                            "model.parameters")
        for i in range(len(param_values)):
            model.parameters[i].value = param_values[i]

    with BngFileInterface(model, verbose=verbose, output_dir=output_dir,
                          output_prefix=output_file_basename,
                          cleanup=cleanup) as bngfile:
        bngfile.action('generate_network', overwrite=True,
                       verbose=bng_action_debug)
        bngfile.action('simulate', **additional_args)

        bngfile.execute()

        output = bngfile.read_netfile()

        # Parse netfile (in case this hasn't already been done)
        if not model.species:
            _parse_netfile(model, iter(output.split('\n')))

        yfull = bngfile.read_simulation_results()

    return yfull


def generate_network(model, cleanup=True, append_stdout=False,
                     verbose=False, **kwargs):
    """
    Return the output from BNG's generate_network function given a model.

    The output is a BNGL model definition with additional sections 'reactions'
    and 'groups', and the 'species' section expanded to contain all possible
    species. BNG refers to this as a 'net' file.

    Parameters
    ----------
    model : Model
        Model to pass to generate_network.
    cleanup : bool, optional
        If True (default), delete the temporary files after the simulation is
        finished. If False, leave them in place (in `output_dir`). Useful for
        debugging.
    append_stdout : bool, optional
        This option is no longer supported and has been left here for API
        compatibility reasons.
    verbose : bool or int, optional (default: False)
        Sets the verbosity level of the logger. See the logging levels and
        constants from Python's logging module for interpretation of integer
        values. False is equal to the PySB default level (currently WARNING),
        True is equal to DEBUG.
    """
    bng_action_debug = verbose if isinstance(verbose, bool) else \
        verbose <= EXTENDED_DEBUG

    with BngFileInterface(model, verbose=verbose, cleanup=cleanup) as bngfile:
        bngfile._logger.info('Generating reaction network')
        bngfile.action('generate_network', overwrite=True,
                       verbose=bng_action_debug)
        bngfile.execute()

        output = bngfile.read_netfile()

    return output


def load_equations(model, netfile):
    """
    Load model equations from a specified netfile

    Useful for large models where BioNetGen network generation takes a long
    time - the .net file can be saved and reloaded using this function at a
    later date.

    Parameters
    ----------
    model: pysb.Model
        PySB model file
    netfile: str
        BNG netfile
    """
    if model.odes:
        return
    if model.has_synth_deg():
        model.enable_synth_deg()
    with open(netfile, 'r') as f:
        _parse_netfile(model, f)


def generate_equations(model, cleanup=True, verbose=False):
    """
    Generate math expressions for reaction rates and species in a model.

    This fills in the following pieces of the model:

    * odes
    * species
    * reactions
    * reactions_bidirectional
    * observables (just `coefficients` and `species` fields for each element)
    
    Parameters
    ----------
    model : Model
        Model to pass to generate_network.
    cleanup : bool, optional
        If True (default), delete the temporary files after the simulation is
        finished. If False, leave them in place (in `output_dir`). Useful for
        debugging.
    verbose : bool or int, optional (default: False)
        Sets the verbosity level of the logger. See the logging levels and
        constants from Python's logging module for interpretation of integer
        values. False is equal to the PySB default level (currently WARNING),
        True is equal to DEBUG.

    """
    # only need to do this once
    # TODO track "dirty" state, i.e. "has model been modified?"
    #   or, use a separate "math model" object to contain ODEs
    if model.reactions:
        return
    lines = iter(generate_network(model, cleanup=cleanup,
                                  verbose=verbose).split('\n'))
    _parse_netfile(model, lines)


def _parse_netfile(model, lines):
    """ Parse species, rxns and groups from a BNGL net file """
    try:
        while 'begin species' not in next(lines):
            pass
        model.species = []
        while True:
            line = next(lines)
            if 'end species' in line: break
            _parse_species(model, line)

        while 'begin reactions' not in next(lines):
            pass
        model.odes = [sympy.numbers.Zero()] * len(model.species)

        reaction_cache = {}
        while True:
            line = next(lines)
            if 'end reactions' in line: break
            _parse_reaction(model, line, reaction_cache=reaction_cache)
        # fix up reactions whose reverse version we saw first
        for r in model.reactions_bidirectional:
            if all(r['reverse']):
                r['reactants'], r['products'] = r['products'], r['reactants']
                r['rate'] *= -1
            # now the 'reverse' value is no longer needed
            del r['reverse']

        while 'begin groups' not in next(lines):
            pass
        while True:
            line = next(lines)
            if 'end groups' in line: break
            _parse_group(model, line)

    except StopIteration as e:
        pass


def _parse_species(model, line):
    """Parse a 'species' line from a BNGL net file."""
    index, species, value = line.strip().split()
    species_compartment_name, complex_string = \
        re.match(r'(?:@(\w+)::)?(.*)', species).groups()
    species_compartment = model.compartments.get(species_compartment_name)
    monomer_strings = complex_string.split('.')
    monomer_patterns = []
    for ms in monomer_strings:
        monomer_name, site_strings, monomer_compartment_name = \
            re.match(r'(\w+)\(([^)]*)\)(?:@(\w+))?', ms).groups()
        site_conditions = {}
        if len(site_strings):
            for ss in site_strings.split(','):
                # FIXME this should probably be done with regular expressions
                if '!' in ss and '~' in ss:
                    site_name, condition = ss.split('~')
                    state, bond = condition.split('!')
                    if bond == '?':
                        bond = pysb.core.WILD
                    elif bond == '!':
                        bond = pysb.core.ANY
                    else:
                        bond = int(bond)
                    condition = (state, bond)
                elif '!' in ss:
                    site_name, condition = ss.split('!', 1)
                    if '!' in condition:
                        condition = [int(c) for c in condition.split('!')]
                    else:
                        condition = int(condition)
                elif '~' in ss:
                    site_name, condition = ss.split('~')
                else:
                    site_name, condition = ss, None
                site_conditions[site_name] = condition
        monomer = model.monomers[monomer_name]
        monomer_compartment = model.compartments.get(monomer_compartment_name)
        # Compartment prefix notation in BNGL means "assign this compartment to
        # all molecules without their own explicit compartment".
        compartment = monomer_compartment or species_compartment
        mp = pysb.core.MonomerPattern(monomer, site_conditions, compartment)
        monomer_patterns.append(mp)

    cp = pysb.core.ComplexPattern(monomer_patterns, None)
    model.species.append(cp)


def _parse_reaction(model, line, reaction_cache):
    """Parse a 'reaction' line from a BNGL net file."""
    (number, reactants, products, rate, rule) = line.strip().split(' ', 4)
    # the -1 is to switch from one-based to zero-based indexing
    reactants = tuple(int(r) - 1 for r in reactants.split(','))
    products = tuple(int(p) - 1 for p in products.split(','))
    rate = rate.rsplit('*')
    (rule_list, unit_conversion) = re.match(
        r'#([\w,\(\)]+)(?: unit_conversion=(.*))?\s*$',
        rule).groups()
    rule_list = rule_list.split(',')  # BNG lists all rules that generate a rxn
    # Support new (BNG 2.2.6-stable or greater) and old BNG naming convention
    # for reverse rules
    rule_name, is_reverse = zip(*[re.subn('^_reverse_|\(reverse\)$', '', r)
                                  for r in rule_list])
    is_reverse = tuple(bool(i) for i in is_reverse)
    r_names = ['__s%d' % r for r in reactants]
    rate_param = [model.parameters.get(r) or model.expressions.get(r) or
                  float(r) for r in rate]
    combined_rate = sympy.Mul(*[sympy.S(t) for t in r_names + rate_param])
    reaction = {
        'reactants': reactants,
        'products': products,
        'rate': combined_rate,
        'rule': rule_name,
        'reverse': is_reverse,
        }
    model.reactions.append(reaction)
    # bidirectional reactions
    key = (reactants, products)
    key_reverse = (products, reactants)
    if key in reaction_cache:
        reaction_bd = reaction_cache.get(key)
        reaction_bd['rate'] += combined_rate
        reaction_bd['rule'] += tuple(r for r in rule_name if r not in
                                     reaction_bd['rule'])
    elif key_reverse in reaction_cache:
        reaction_bd = reaction_cache.get(key_reverse)
        reaction_bd['reversible'] = True
        reaction_bd['rate'] -= combined_rate
        reaction_bd['rule'] += tuple(r for r in rule_name if r not in
                                     reaction_bd['rule'])
    else:
        # make a copy of the reaction dict
        reaction_bd = dict(reaction)
        # default to false until we find a matching reverse reaction
        reaction_bd['reversible'] = False
        reaction_cache[key] = reaction_bd
        model.reactions_bidirectional.append(reaction_bd)
    # odes
    for p in products:
        model.odes[p] += combined_rate
    for r in reactants:
        model.odes[r] -= combined_rate

            
def _parse_group(model, line):
    """Parse a 'group' line from a BNGL net file."""
    # values are number (which we ignore), name, and species list
    values = line.strip().split()
    obs = model.observables[values[1]]
    if len(values) == 3:
        # combination is a comma separated list of [coeff*]speciesnumber
        for product in values[2].split(','):
            terms = product.split('*')
            # if no coeff given (just species), insert a coeff of 1
            if len(terms) == 1:
                terms.insert(0, 1)
            obs.coefficients.append(int(terms[0]))
            # -1 to change to 0-based indexing
            obs.species.append(int(terms[1]) - 1)


class NoInitialConditionsError(RuntimeError):
    """Model initial_conditions is empty."""
    def __init__(self):
        RuntimeError.__init__(self, "Model has no initial conditions or "
                                    "zero-order synthesis rules")


class NoRulesError(RuntimeError):
    """Model rules is empty."""
    def __init__(self):
        RuntimeError.__init__(self, "Model has no rules")<|MERGE_RESOLUTION|>--- conflicted
+++ resolved
@@ -248,7 +248,6 @@
                                             '.gdat file to read simulation '
                                             'results')
                 gdat_arr = numpy.ndarray((len(cdat_arr), 0))
-<<<<<<< HEAD
 
             yfull_dtype = list(zip(names, itertools.repeat(float)))
             yfull = numpy.ndarray(len(cdat_arr), yfull_dtype)
@@ -259,18 +258,6 @@
 
             list_of_yfulls.append(yfull)
 
-=======
-
-            yfull_dtype = list(zip(names, itertools.repeat(float)))
-            yfull = numpy.ndarray(len(cdat_arr), yfull_dtype)
-
-            yfull_view = yfull.view(float).reshape(len(yfull), -1)
-            yfull_view[:, :cdat_arr.shape[1]] = cdat_arr
-            yfull_view[:, cdat_arr.shape[1]:] = gdat_arr
-
-            list_of_yfulls.append(yfull)
-
->>>>>>> 273b0b6e
         return list_of_yfulls
 
 
@@ -691,7 +678,7 @@
     netfile: str
         BNG netfile
     """
-    if model.odes:
+    if model.reactions:
         return
     if model.has_synth_deg():
         model.enable_synth_deg()
@@ -749,7 +736,6 @@
 
         while 'begin reactions' not in next(lines):
             pass
-        model.odes = [sympy.numbers.Zero()] * len(model.species)
 
         reaction_cache = {}
         while True:
@@ -872,11 +858,6 @@
         reaction_bd['reversible'] = False
         reaction_cache[key] = reaction_bd
         model.reactions_bidirectional.append(reaction_bd)
-    # odes
-    for p in products:
-        model.odes[p] += combined_rate
-    for r in reactants:
-        model.odes[r] -= combined_rate
 
             
 def _parse_group(model, line):
