import collections
from collections.abc import Iterable
from .core import ComplexPattern, MonomerPattern, Monomer, \
    ReactionPattern, ANY, as_complex_pattern, DanglingBondError, \
    ReusedBondError, Rule
import networkx as nx
from networkx.algorithms.isomorphism.vf2userfunc import GraphMatcher
from networkx.algorithms.isomorphism import categorical_node_match
import numpy as np
from abc import ABCMeta, abstractmethod
import re


class FilterPredicate(object):
    """
    Base class for building predicates

    For use with :func:`pysb.core.ComponentSet.filter`.
    """
    __metaclass__ = ABCMeta

    @abstractmethod
    def __call__(self, component):
        pass

    def __and__(self, other):
        return _AndPredicate(self, other)

    def __or__(self, other):
        return _OrPredicate(self, other)

    def __invert__(self):
        return _NotPredicate(self)


class _AndPredicate(FilterPredicate):
    """
    Logical conjunction of two predicates.

    This class is not generally used directly -- it exists to support operator overloading
    in the base FilterPredicate class.
    """
    def __init__(self, pred1, pred2):
        self.pred1 = pred1
        self.pred2 = pred2

    def __call__(self, component):
        return self.pred1(component) and self.pred2(component)

    def __repr__(self):
        return '{} & {}'.format(self.pred1.__repr__(), self.pred2.__repr__())


class _OrPredicate(FilterPredicate):
    """
    Logical disjunction of two predicates.

    This class is not generally used directly -- it exists to support operator overloading
    in the base FilterPredicate class.
    """
    def __init__(self, pred1, pred2):
        self.pred1 = pred1
        self.pred2 = pred2

    def __call__(self, component):
        return self.pred1(component) or self.pred2(component)

    def __repr__(self):
        return '{} | {}'.format(self.pred1.__repr__(), self.pred2.__repr__())


class _NotPredicate(FilterPredicate):
    """
    Logical negation of a predicate.

    This class is not generally used directly -- it exists to support operator overloading
    in the base FilterPredicate class.
    """
    def __init__(self, pred):
        self.pred = pred

    def __call__(self, component):
        return not self.pred(component)

    def __repr__(self):
        return '~{}'.format(self.pred.__repr__())


class Name(FilterPredicate):
    """
    Predicate to filter a ComponentSet by regular expression name search

    Note that this uses re.search which matches anywhere in the component name.
    Use ^ to explicitly anchor the match to the beginning.
    """
    def __init__(self, regex):
        self.regex = regex

    def __call__(self, component):
        return re.search(self.regex, component.name) is not None

    def __repr__(self):
        return '{}(\'{}\')'.format(self.__class__.__name__, self.regex)


class Pattern(FilterPredicate):
    """
    Predicate to filter a ComponentSet by matching a ComplexPattern

    See :func:`pysb.core.ComponentSet.filter` for examples.
    """
    def __init__(self, pattern):
        self.pattern = as_complex_pattern(pattern)

    def __call__(self, component):
        if isinstance(component, (Monomer, MonomerPattern, ComplexPattern)):
            return match_complex_pattern(self.pattern,
                                         as_complex_pattern(component))
        elif isinstance(component, Rule):
            if not isinstance(self.pattern, ComplexPattern):
                raise ValueError(
                    'Cannot currently compare {} to rules'.format(
                        self.pattern.__class__.__name__))

            return any(match_complex_pattern(self.pattern, cp) for cp in
                       (component.reactant_pattern.complex_patterns +
                        component.product_pattern.complex_patterns))
        else:
            raise ValueError('Cannot apply pattern to {}'.format(
                             component.__class__.__name__))

    def __repr__(self):
        return '{}({})'.format(self.__class__.__name__, self.pattern)


class Module(FilterPredicate):
    """
    Predicate to filter a ComponentSet by module where components are defined
    """
    def __init__(self, regex):
        self.regex = regex

    def __call__(self, component):
        return any(re.search(self.regex, m) for m in component._modules)


class Function(FilterPredicate):
    """
    Predicate to filter a ComponentSet by function where components are defined
    """
    def __init__(self, regex):
        self.regex = regex

    def __call__(self, component):
        return re.search(self.regex, component._function)


def get_half_bonds_in_pattern(pat):
    """
    Return the list of integer bond numbers used in a pattern

    To return as a set, use :func:`get_bonds_in_pattern`.

    Parameters
    ----------
    pat : ComplexPattern, MonomerPattern, or None
        A pattern from which bond numberings are extracted

    Returns
    -------
    list
        Bond numbers used in the supplied pattern

    Examples
    --------

    >>> A = Monomer('A', ['b1', 'b2'], _export=False)
    >>> get_half_bonds_in_pattern(A(b1=None, b2=None))
    []
    >>> get_half_bonds_in_pattern(A(b1=1) % A(b2=1))
    [1, 1]
    """
    bonds_used = list()

    def _get_bonds_in_monomer_pattern(mp):
        for sc in mp.site_conditions.values():
            if isinstance(sc, int):
                bonds_used.append(sc)
<<<<<<< HEAD
            elif not isinstance(sc, str) and \
                    isinstance(sc, collections.Iterable):
=======
            elif not isinstance(sc, basestring) and \
                    isinstance(sc, Iterable):
>>>>>>> a6e44745
                [bonds_used.append(b) for b in sc if isinstance(b, int)]

    if pat is None:
        return bonds_used
    if isinstance(pat, MonomerPattern):
        _get_bonds_in_monomer_pattern(pat)
    elif isinstance(pat, ComplexPattern):
        for mp in pat.monomer_patterns:
            _get_bonds_in_monomer_pattern(mp)
    else:
        raise ValueError('Unknown pattern type: %s' % type(pat))

    return bonds_used


def get_bonds_in_pattern(pat):
    """
    Return the set of integer bond numbers used in a pattern

    To return as a list (with duplicates), use
    :func:`get_half_bonds_in_pattern`

    Parameters
    ----------
    pat : ComplexPattern, MonomerPattern, or None
        A pattern from which bond numberings are extracted

    Returns
    -------
    set
        Bond numbers used in the supplied pattern

    Examples
    --------

    >>> A = Monomer('A', ['b1', 'b2'], _export=False)
    >>> get_bonds_in_pattern(A(b1=None, b2=None)) == set()
    True
    >>> get_bonds_in_pattern(A(b1=1) % A(b2=1)) == {1}
    True
    >>> get_bonds_in_pattern(A(b1=1) % A(b1=2, b2=1) % A(b1=2)) == {1, 2}
    True
    """
    return set(get_half_bonds_in_pattern(pat))


def check_dangling_bonds(pattern):
    """
    Check for dangling bonds in a PySB ComplexPattern/ReactionPattern

    Raises a DanglingBondError if a dangling bond is found
    """
    if isinstance(pattern, ReactionPattern):
        for cp in pattern.complex_patterns:
            check_dangling_bonds(cp)
        return
    bond_counts = collections.Counter(get_half_bonds_in_pattern(pattern))

    dangling_bonds = [bond for bond, count in bond_counts.items()
                      if count == 1]
    if dangling_bonds:
        raise DanglingBondError('Dangling bond(s) {} in {}'
                                .format(dangling_bonds, pattern))

    reused_bonds = [bond for bond, count in bond_counts.items()
                    if count > 2]
    if reused_bonds:
        raise ReusedBondError('Bond(s) {} used more than twice in pattern '
                              '{}'.format(reused_bonds, pattern))


def _match_graphs(pattern, candidate, exact, count):
    """ Compare two pattern graphs for isomorphism """
    node_matcher = categorical_node_match('id', default=None)
    if exact:
        match = nx.is_isomorphic(pattern._as_graph(),
                                 candidate._as_graph(),
                                 node_match=node_matcher)
        return 1 if count else match
    else:
        gm = GraphMatcher(
            candidate._as_graph(), pattern._as_graph(),
            node_match=node_matcher
        )
        if count:
            if pattern.match_once:
                return 1 if gm.subgraph_is_isomorphic() else 0
            return sum(1 for _ in gm.subgraph_isomorphisms_iter())
        else:
            return gm.subgraph_is_isomorphic()


def match_complex_pattern(pattern, candidate, exact=False, count=False):
    """
    Compare two ComplexPatterns against each other

    Parameters
    ----------
    pattern: pysb.ComplexPattern
    candidate: pysb.Complex.Pattern
    exact: bool
        Set to True for exact matches (i.e. species equivalence,
        or exact graph isomorphism). Set to False to compare as a
        pattern (i.e. subgraph isomorphism).
    count: bool
        Provide match counts for pattern in candidate

    Returns
    -------
    True if pattern matches candidate, False otherwise
    """
    if exact:
        if not pattern.is_concrete():
            raise ValueError('Pattern must be concrete for '
                             'exact matching: {}'.format(pattern))
        if not candidate.is_concrete():
            raise ValueError('Candidate must be concrete for '
                             'exact matching: {}'.format(candidate))

    if exact and len(pattern.monomer_patterns) != len(
            candidate.monomer_patterns):
        return False

    # Compare the monomer counts in the patterns so we can fail fast
    # without having to compare bonds using graph isomorphism checks, which
    # are more computationally expensive
    mons_pat = collections.Counter([mp.monomer for mp in \
            pattern.monomer_patterns])
    mons_cand = collections.Counter([mp.monomer for mp in \
            candidate.monomer_patterns])

    for mon, mon_count_cand in mons_cand.items():
        mon_count_pat = mons_pat.get(mon, 0)
        if exact and mon_count_cand != mon_count_pat:
            return False
        if mon_count_pat > mon_count_cand:
            return False

    # If we've got this far, we'll need to do a full pattern match
    # by searching for a graph isomorphism
    return _match_graphs(pattern, candidate, exact=exact, count=count)


def match_reaction_pattern(pattern, candidate):
    """
    Compare two ReactionPatterns against each other

    This function tests that every ComplexPattern in pattern has a
    matching ComplexPattern in candidate. If there's a one-to-one
    mapping of ComplexPattern matches, this is straightforward.
    Otherwise, we need to check for a maximum matching - a graph theory
    term referring to the maximum number of edges possible in a
    bipartite graph (representing ComplexPattern compatibility between
    pattern and candidate) without overlapping nodes. If every
    ComplexPattern in pattern has a match, then return True, otherwise
    return False. This algorithm is polynomial time (although the
    ComplexPattern isomorphism comparisons using match_complex_pattern are
    not).

    Parameters
    ----------
    pattern: pysb.ReactionPattern
    candidate: pysb.ReactionPattern

    Returns
    -------
    True if pattern matches candidate, False otherwise.

    """
    if len(pattern.complex_patterns) > len(candidate.complex_patterns):
        return False

    matches = []
    for cplx_pat in pattern.complex_patterns:
        matches_this = [cand_cplx_pat.matches(
            cplx_pat) for cand_cplx_pat in
            candidate.complex_patterns]
        matches_this = set(np.where(matches_this)[0])
        if len(matches_this) == 0:
            return False
        matches.append(matches_this)

    # If a unique 1:1 mapping exists, a match is assured
    if len(set.intersection(*matches)) == 0:
        return True

    # Find the maximum matching in a bipartite graph representing the
    # two sets of ComplexPatterns
    g = nx.Graph()
    g.add_nodes_from(['p%d' % n for n in
                     range(len(pattern.complex_patterns))], bipartite=0)
    g.add_nodes_from(['c%d' % n for n in
                     range(len(candidate.complex_patterns))], bipartite=1)
    for src_pat_id, src_pat_matches in enumerate(matches):
        g.add_edges_from([('p%d' % src_pat_id, 'c%d' % cand_pat_id) for
                          cand_pat_id in src_pat_matches])

    return (len(nx.bipartite.maximum_matching(g)) // 2) == len(
        pattern.complex_patterns)


def monomers_from_pattern(pattern):
    """ Return the set of monomers used in a pattern """
    if isinstance(pattern, ReactionPattern):
        return set.union(*[monomers_from_pattern(cp)
                           for cp in pattern.complex_patterns])
    if isinstance(pattern, ComplexPattern):
        return set([mp.monomer for mp in pattern.monomer_patterns])
    elif isinstance(pattern, MonomerPattern):
        return {pattern.monomer}
    elif isinstance(pattern, Monomer):
        return {pattern}
    else:
        raise Exception('Unsupported pattern type: %s' % type(pattern))


class SpeciesPatternMatcher(object):
    """
    Match a pattern against a model's species list

    Examples
    --------

    Create a PatternMatcher for the EARM 1.0 model

    >>> from pysb.examples.earm_1_0 import model
    >>> from pysb.bng import generate_equations
    >>> from pysb.pattern import SpeciesPatternMatcher
    >>> from pysb import ANY, WILD, Model, Monomer, as_complex_pattern
    >>> generate_equations(model)
    >>> spm = SpeciesPatternMatcher(model)

    Assign two monomers to variables (only needed when importing a model
    instead of defining one interactively)

    >>> Bax4 = model.monomers['Bax4']
    >>> Bcl2 = model.monomers['Bcl2']

    Search using a Monomer

    >>> spm.match(Bax4)
    [Bax4(b=None), Bax4(b=1) % Bcl2(b=1), Bax4(b=1) % Mito(b=1)]
    >>> spm.match(Bcl2) # doctest:+NORMALIZE_WHITESPACE
    [Bax2(b=1) % Bcl2(b=1),
    Bax4(b=1) % Bcl2(b=1),
    Bcl2(b=None),
    Bcl2(b=1) % MBax(b=1)]

    Search using a MonomerPattern (ANY and WILD keywords can be used)

    >>> spm.match(Bax4(b=WILD))
    [Bax4(b=None), Bax4(b=1) % Bcl2(b=1), Bax4(b=1) % Mito(b=1)]
    >>> spm.match(Bcl2(b=ANY))
    [Bax2(b=1) % Bcl2(b=1), Bax4(b=1) % Bcl2(b=1), Bcl2(b=1) % MBax(b=1)]

    Search using a ComplexPattern

    >>> spm.match(Bax4(b=1) % Bcl2(b=1))
    [Bax4(b=1) % Bcl2(b=1)]
    >>> spm.match(Bax4() % Bcl2())
    [Bax4(b=1) % Bcl2(b=1)]

    Contrived example to test a site with both a bond and state defined

    >>> model = Model(_export=False)
    >>> A = Monomer('A', ['a'], {'a': ['u', 'p']}, _export=False)
    >>> model.add_component(A)
    >>> species = [                                                     \
            A(a='u'),                                                   \
            A(a=1) % A(a=1),                                            \
            A(a=('u', 1)) % A(a=('u', 1)),                              \
            A(a=('p', 1)) % A(a=('p', 1))                               \
        ]
    >>> model.species = [as_complex_pattern(sp) for sp in species]
    >>> spm2 = SpeciesPatternMatcher(model)
    >>> spm2.match(A()) # doctest:+NORMALIZE_WHITESPACE
    [A(a='u'), A(a=1) % A(a=1), A(a=('u', 1)) % A(a=('u', 1)),
     A(a=('p', 1)) % A(a=('p', 1))]
    >>> spm2.match(A(a='u'))
    [A(a='u')]
    >>> spm2.match(A(a=('u', ANY)))
    [A(a=('u', 1)) % A(a=('u', 1))]
    >>> spm2.match(A(a=('u', WILD)))
    [A(a='u'), A(a=('u', 1)) % A(a=('u', 1))]
    """
    def __init__(self, model, species=None):
        self.model = model
        if not species and not model.species:
            raise Exception('Model needs species list - run '
                            'generate_equations() first')

        if not species:
            species = model.species

        self.species = species

        self._species_cache = collections.defaultdict(set)
        for idx, sp in enumerate(species):
            self._add_species(idx, sp)

    def _add_species(self, idx, sp):
        if sp.compartment:
            raise NotImplementedError
        for mp in sp.monomer_patterns:
            if mp.compartment:
                raise NotImplementedError
            self._species_cache[mp.monomer].add(idx)

    def add_species(self, species, check_duplicate=True):
        """
        Add a species to the search list without adding to the model

        Parameters
        ----------
        species : ComplexPattern
            A concrete ComplexPattern (molecular species) to add to the
            search list
        check_duplicate : bool, optional
            If True, check the species list to make sure the new species
            is not already in the list
        """
        if check_duplicate and self.match(species, exact=True):
            return
        self.species.append(species)
        self._add_species(len(self.species) - 1, species)

    def match(self, pattern, index=False, exact=False, counts=False):
        """
        Match a pattern against the list of species

        Parameters
        ----------
        pattern: pysb.Monomer or pysb.MonomerPattern or pysb.ComplexPattern
        index: bool
            If True, return species numerical index, rather than species itself
        exact: bool
            Treat Match as exact equivalence, not a pattern match (i.e. must be
            concrete if a MonomerPattern or ComplexPattern)
        counts: bool
            If True, return match counts for the search pattern within each
            species.

        Returns
        -------
        list of pysb.ComplexPattern or list of int
            A list of species matching the pattern is returned, unless
            index=True, in which case a list of the numerical indices of
            matching species is returned instead

        Examples
        --------

        >>> from pysb.examples import earm_1_0
        >>> from pysb.bng import generate_equations
        >>> model = earm_1_0.model
        >>> generate_equations(model)
        >>> spm = SpeciesPatternMatcher(model)
        >>> L = model.monomers['L']
        >>> spm.match(L())
        [L(b=None), L(b=1) % pR(b=1)]
        """
        if isinstance(pattern, ReactionPattern):
            if len(pattern.complex_patterns) == 1:
                pattern = pattern.complex_patterns[0]
            else:
                raise NotImplementedError()

        if not isinstance(pattern, (Monomer, MonomerPattern, ComplexPattern)):
            raise ValueError('A Monomer, MonomerPattern or ComplexPattern is '
                             'required to match species')

        monomers = monomers_from_pattern(pattern)

        if exact:
            if isinstance(pattern, (Monomer, MonomerPattern)):
                num_mon_pats = 1
            else:
                num_mon_pats = len(pattern.monomer_patterns)
        else:
            # Don't check the number of monomer patterns in search
            # candidates if we're not doing an exact match of the species
            num_mon_pats = None

        shortlist, shortlist_indexes = self._species_containing_monomers(
            monomers, num_mon_pats)

        # If pattern is a Monomer and we don't need match counts, we're done
        if isinstance(pattern, Monomer) and not counts:
            return shortlist_indexes if index else shortlist

        matches = collections.OrderedDict() if counts else []
        for idx, sp in enumerate(shortlist):
            val = match_complex_pattern(
                as_complex_pattern(pattern), sp, exact=exact, count=counts
            )
            if val:
                key = shortlist_indexes[idx] if index else sp
                if counts:
                    matches[key] = val
                else:
                    matches.append(key)

        return matches

    def _species_containing_monomers(self, monomer_list, num_mon_pats=None):
        """
        Identifies species containing a list of monomers

        Parameters
        ----------
        monomer_list: list of Monomers
            A list of monomers with which to search the model's species
        num_mon_pats: int or None
            Restrict matches to species with exactly the specified number of
            MonomerPatterns

        Returns
        -------
        Model species containing all of the monomers in the list
        """
        sp_indexes = set.intersection(*[self._species_cache[mon] for mon in
                                        monomer_list])
        if num_mon_pats:
            retval = zip(*[(self.species[sp], sp) for sp in sp_indexes
                           if len(self.species[sp].monomer_patterns)
                           == num_mon_pats])
            return retval if retval else ((), ())
        else:
            return [self.species[sp] for sp in sp_indexes], list(sp_indexes)

    def rule_firing_species(self, rules_to_consider=None,
                            include_reverse=True):
        """
        Return the species which match the reactants of a set of rules

        Parameters
        ----------
        rules_to_consider: list of pysb.Rule or None
            A list of rules to use. If None, use all rules in the model.
        include_reverse: bool, optional
            For reversible rules, include species triggering the rule in
            reverse

        Returns
        -------
        collections.OrderedDict
            Dictionary of PySB rules whose reactants contain at least one of
            the species in the model. Keys are PySB rules, values are a list
            of lists. Each outer list corresponding to each
            ComplexPattern in the ReactantPattern (or ReactantPattern and
            ProductPattern, if rule is reversible). Each inner list contains
            the list of species matching the corresponding ComplexPattern.

        Examples
        --------

        >>> from pysb.examples import robertson
        >>> from pysb.bng import generate_equations
        >>> model = robertson.model
        >>> generate_equations(model)
        >>> spm = SpeciesPatternMatcher(model)

        Get a list of species which fire each rule:

        >>> spm.rule_firing_species() \
                #doctest: +NORMALIZE_WHITESPACE
        OrderedDict([(Rule('A_to_B', A() >> B(), k1), [[A()]]),
         (Rule('BB_to_BC', B() + B() >> B() + C(), k2), [[B()], [B()]]),
         (Rule('BC_to_AC', B() + C() >> A() + C(), k3), [[B()], [C()]])])
        """
        if rules_to_consider is None:
            rules_to_consider = self.model.rules
        rules_fired = collections.OrderedDict()
        for r in rules_to_consider:
            rp = r.reactant_pattern
            if len(rp.complex_patterns) == 0:
                # Synthesis rules are always fired
                rules_fired[r] = []
            else:
                species_fired = self.species_fired_by_reactant_pattern(rp)
                if include_reverse and r.is_reversible:
                    species_fired += self.species_fired_by_reactant_pattern(
                        r.product_pattern)
                if species_fired:
                    rules_fired[r] = species_fired
        return rules_fired

    def species_fired_by_reactant_pattern(self, reaction_pattern):
        """
        Get list of species matching a reactant pattern

        Parameters
        ----------
        reaction_pattern: pysb.ReactionPattern

        Returns
        -------
        list of lists of pysb.ComplexPattern
            List of lists of species matching each ComplexPattern in the
            ReactantPattern.

        Examples
        --------

        >>> from pysb.examples import bax_pore
        >>> from pysb.bng import generate_equations
        >>> model = bax_pore.model
        >>> generate_equations(model)
        >>> spm = SpeciesPatternMatcher(model)

        Get a list of species which fire each rule:

        >>> rxn_pat = model.rules['bax_dim'].reactant_pattern
        >>> print(rxn_pat)
        BAX(t1=None, t2=None) + BAX(t1=None, t2=None)

        >>> spm.species_fired_by_reactant_pattern(rxn_pat) \
                #doctest: +NORMALIZE_WHITESPACE
        [[BAX(t1=None, t2=None, inh=None),
          BAX(t1=None, t2=None, inh=1) % MCL1(b=1)],
         [BAX(t1=None, t2=None, inh=None),
              BAX(t1=None, t2=None, inh=1) % MCL1(b=1)]]
        """
        species_fired = []

        for i, cp in enumerate(reaction_pattern.complex_patterns):
            species_fired_this_cp = self.match(cp)
            if not species_fired_this_cp:
                return []
            else:
                species_fired.append(species_fired_this_cp)

        return species_fired


class RulePatternMatcher(object):
    """
    Match a pattern against a model's species list

    Methods are provided to match against rule reactants, products or both.
    Searches can be Monomers, MonomerPatterns, ComplexPatterns or
    ReactionPatterns.

    Examples
    --------

    Create a PatternMatcher for the EARM 1.0 model

    >>> from pysb.examples.earm_1_0 import model
    >>> from pysb.pattern import RulePatternMatcher
    >>> rpm = RulePatternMatcher(model)

    Assign some monomers to variables (only needed when importing a model
    instead of defining one interactively)

    >>> AMito, mCytoC, mSmac, cSmac = [model.monomers[m] for m in \
        ('AMito', 'mCytoC', 'mSmac', 'cSmac')]

    Search using a Monomer

    >>> rpm.match_reactants(AMito) # doctest:+NORMALIZE_WHITESPACE
    [Rule('bind_mCytoC_AMito', AMito(b=None) + mCytoC(b=None) |
        AMito(b=1) % mCytoC(b=1), kf20, kr20),
    Rule('produce_ACytoC_via_AMito', AMito(b=1) % mCytoC(b=1) >>
        AMito(b=None) + ACytoC(b=None), kc20),
    Rule('bind_mSmac_AMito', AMito(b=None) + mSmac(b=None) |
        AMito(b=1) % mSmac(b=1), kf21, kr21),
    Rule('produce_ASmac_via_AMito', AMito(b=1) % mSmac(b=1) >>
        AMito(b=None) + ASmac(b=None), kc21)]

    >>> rpm.match_products(mSmac) # doctest:+NORMALIZE_WHITESPACE
    [Rule('bind_mSmac_AMito', AMito(b=None) + mSmac(b=None) |
        AMito(b=1) % mSmac(b=1), kf21, kr21)]

    Search using a MonomerPattern

    >>> rpm.match_reactants(AMito(b=1)) # doctest:+NORMALIZE_WHITESPACE
    [Rule('produce_ACytoC_via_AMito', AMito(b=1) % mCytoC(b=1) >>
        AMito(b=None) + ACytoC(b=None), kc20),
    Rule('produce_ASmac_via_AMito', AMito(b=1) % mSmac(b=1) >>
        AMito(b=None) + ASmac(b=None), kc21)]

    >>> rpm.match_rules(cSmac(b=1)) # doctest:+NORMALIZE_WHITESPACE
    [Rule('inhibit_cSmac_by_XIAP', cSmac(b=None) + XIAP(b=None) |
        cSmac(b=1) % XIAP(b=1), kf28, kr28)]

    Search using a ComplexPattern

    >>> rpm.match_reactants(AMito() % mSmac()) # doctest:+NORMALIZE_WHITESPACE
    [Rule('produce_ASmac_via_AMito', AMito(b=1) % mSmac(b=1) >>
        AMito(b=None) + ASmac(b=None), kc21)]

    >>> rpm.match_rules(AMito(b=1) % mCytoC(b=1)) \
        # doctest:+NORMALIZE_WHITESPACE
    [Rule('bind_mCytoC_AMito', AMito(b=None) + mCytoC(b=None) |
        AMito(b=1) % mCytoC(b=1), kf20, kr20),
    Rule('produce_ACytoC_via_AMito', AMito(b=1) % mCytoC(b=1) >>
        AMito(b=None) + ACytoC(b=None), kc20)]

    Search using a ReactionPattern

    >>> rpm.match_reactants(mCytoC() + mSmac())
    []

    >>> rpm.match_reactants(AMito() + mCytoC()) # doctest:+NORMALIZE_WHITESPACE
    [Rule('bind_mCytoC_AMito', AMito(b=None) + mCytoC(b=None) |
        AMito(b=1) % mCytoC(b=1), kf20, kr20)]

    """

    def __init__(self, model):
        self.model = model

        self._reactant_cache = collections.defaultdict(set)
        self._product_cache = collections.defaultdict(set)

        for rule in model.rules:
            for cache, rp in ((self._reactant_cache, rule.reactant_pattern),
                              (self._product_cache, rule.product_pattern)):
                for cp in rp.complex_patterns:
                    if cp.compartment:
                        raise NotImplementedError
                    for mp in cp.monomer_patterns:
                        if mp.compartment:
                            raise NotImplementedError
                        cache[mp.monomer].add(rule.name)

    def match_reactants(self, pattern):
        return self._match_reaction_patterns(pattern, 'reactant')

    def match_products(self, pattern):
        return self._match_reaction_patterns(pattern, 'product')

    def match_rules(self, pattern):
        return [r for r in self.model.rules if
                r in self.match_reactants(pattern) or
                r in self.match_products(pattern)]

    def _match_reaction_patterns(self, pattern, reaction_side):
        if not isinstance(pattern, (Monomer, MonomerPattern, ComplexPattern,
                                    ReactionPattern)):
            raise ValueError('A Monomer, MonomerPattern, ComplexPattern or '
                             'ReactionPattern required to match rules')

        monomers = monomers_from_pattern(pattern)

        if reaction_side == 'reactant':
            cache = self._reactant_cache

            def pat_fn(r):
                return r.reactant_pattern
        elif reaction_side == 'product':
            cache = self._product_cache

            def pat_fn(r):
                return r.product_pattern
        else:
            raise Exception('reaction_side must be "reactant" or "product"')

        shortlist = self._cache_containing_monomers(cache, monomers)

        # If pattern is a Monomer, we're done
        if isinstance(pattern, Monomer):
            return shortlist

        if isinstance(pattern, (MonomerPattern, ComplexPattern)):
            new_shortlist = []
            for rule in shortlist:
                reaction_pattern = pat_fn(rule)
                if self._match_complex_pattern_to_reaction_pattern(
                        as_complex_pattern(pattern), reaction_pattern):
                    new_shortlist.append(rule)

            return new_shortlist

        else:
            return [rule for rule in shortlist if
                    pat_fn(rule).matches(pattern)]

    @classmethod
    def _match_complex_pattern_to_reaction_pattern(cls, pattern, test_pattern):
        for cp in test_pattern.complex_patterns:
            if match_complex_pattern(pattern, cp):
                return True
        return False

    def _cache_containing_monomers(self, cache, monomer_list):
        """
        Identifies rules containing a list of monomers

        Parameters
        ----------
        monomer_list: list of Monomers
            A list of monomers with which to search the model's rules

        Returns
        -------
        Model rules containing all of the monomers in the list

        """
        rule_names = set.intersection(*[cache[mon] for mon in
                                        monomer_list])
        return [r for r in self.model.rules if r.name in rule_names]


class ReactionPatternMatcher(object):
    """
    Match a pattern against a model's reactions list

    Methods are provided to match against reaction reactants, products or
    both. Searches can be Monomers, MonomerPatterns, ComplexPatterns or
    ReactionPatterns.

    Examples
    --------

    Create a PatternMatcher for the EARM 1.0 model

    >>> from pysb.examples.earm_1_0 import model
    >>> from pysb.bng import generate_equations
    >>> from pysb.pattern import ReactionPatternMatcher
    >>> generate_equations(model)
    >>> rpm = ReactionPatternMatcher(model)

    Assign some monomers to variables (only needed when importing a model
    instead of defining one interactively)

    >>> AMito, mCytoC, mSmac, cSmac = [model.monomers[m] for m in \
                                       ('AMito', 'mCytoC', 'mSmac', 'cSmac')]

    Search using a Monomer

    >>> rpm.match_products(mSmac) # doctest:+NORMALIZE_WHITESPACE
    [Rxn (reversible):
        Reactants: {'__s15': mSmac(b=None), '__s45': AMito(b=None)}
        Products: {'__s47': AMito(b=1) % mSmac(b=1)}
        Rate: kf21*__s15*__s45 - kr21*__s47
        Rules: [Rule('bind_mSmac_AMito', AMito(b=None) + mSmac(b=None) |
                AMito(b=1) % mSmac(b=1), kf21, kr21)]]

    Search using a MonomerPattern

    >>> rpm.match_reactants(AMito(b=ANY)) # doctest:+NORMALIZE_WHITESPACE
    [Rxn (one-way):
        Reactants: {'__s46': AMito(b=1) % mCytoC(b=1)}
        Products: {'__s45': AMito(b=None), '__s48': ACytoC(b=None)}
        Rate: kc20*__s46
        Rules: [Rule('produce_ACytoC_via_AMito', AMito(b=1) % mCytoC(b=1) >>
                AMito(b=None) + ACytoC(b=None), kc20)],
     Rxn (one-way):
        Reactants: {'__s47': AMito(b=1) % mSmac(b=1)}
        Products: {'__s45': AMito(b=None), '__s49': ASmac(b=None)}
        Rate: kc21*__s47
        Rules: [Rule('produce_ASmac_via_AMito', AMito(b=1) % mSmac(b=1) >>
                AMito(b=None) + ASmac(b=None), kc21)]]

    >>> rpm.match_products(cSmac(b=ANY)) # doctest:+NORMALIZE_WHITESPACE
    [Rxn (reversible):
        Reactants: {'__s7': XIAP(b=None), '__s51': cSmac(b=None)}
        Products: {'__s53': XIAP(b=1) % cSmac(b=1)}
        Rate: kf28*__s51*__s7 - kr28*__s53
        Rules: [Rule('inhibit_cSmac_by_XIAP', cSmac(b=None) + XIAP(b=None) |
                cSmac(b=1) % XIAP(b=1), kf28, kr28)]]

    Search using a ComplexPattern

    >>> rpm.match_reactants(AMito() % mSmac()) # doctest:+NORMALIZE_WHITESPACE
    [Rxn (one-way):
        Reactants: {'__s47': AMito(b=1) % mSmac(b=1)}
        Products: {'__s45': AMito(b=None), '__s49': ASmac(b=None)}
        Rate: kc21*__s47
        Rules: [Rule('produce_ASmac_via_AMito', AMito(b=1) % mSmac(b=1) >>
                AMito(b=None) + ASmac(b=None), kc21)]]

    >>> rpm.match_reactions(AMito(b=3) % mCytoC(b=3)) \
    # doctest:+NORMALIZE_WHITESPACE
    [Rxn (reversible):
        Reactants: {'__s14': mCytoC(b=None), '__s45': AMito(b=None)}
        Products: {'__s46': AMito(b=1) % mCytoC(b=1)}
        Rate: kf20*__s14*__s45 - kr20*__s46
        Rules: [Rule('bind_mCytoC_AMito', AMito(b=None) + mCytoC(b=None) |
                AMito(b=1) % mCytoC(b=1), kf20, kr20)],
     Rxn (one-way):
        Reactants: {'__s46': AMito(b=1) % mCytoC(b=1)}
        Products: {'__s45': AMito(b=None), '__s48': ACytoC(b=None)}
        Rate: kc20*__s46
        Rules: [Rule('produce_ACytoC_via_AMito', AMito(b=1) % mCytoC(b=1) >>
                AMito(b=None) + ACytoC(b=None), kc20)]]
    """
    def __init__(self, model, species_pattern_matcher=None):
        self.model = model

        # In this cache, our caches map species to reactions
        self._reactant_cache = collections.defaultdict(set)
        self._product_cache = collections.defaultdict(set)

        if not species_pattern_matcher:
            self.spm = SpeciesPatternMatcher(model)

        for r_id, rxn in enumerate(model.reactions_bidirectional):
            for cache, species_ids in (
                    (self._reactant_cache, rxn['reactants']),
                    (self._product_cache, rxn['products'])):
                for sp_id in species_ids:
                    sp = model.species[sp_id]
                    if sp.compartment:
                        raise NotImplementedError
                    cache[sp].add(r_id)

    def match_reactants(self, pattern):
        return self._match_reactions_against_cache(pattern, 'reactant')

    def match_products(self, pattern):
        return self._match_reactions_against_cache(pattern, 'product')

    def match_reactions(self, pattern):
        return self._match_reactions_against_cache(pattern, 'both')

    def _match_reactions_against_cache(self, pattern, reaction_side):
        species = self.spm.match(pattern)

        rxn_ids = set()
        if reaction_side in ['reactant', 'both']:
            rxn_ids.update(*[self._reactant_cache[sp] for sp in species])

        if reaction_side in ['product', 'both']:
            rxn_ids.update(*[self._product_cache[sp] for sp in species])
        rxn_ids = list(rxn_ids)
        rxn_ids.sort()

        return [_Reaction(rxn_dict=self.model.reactions_bidirectional[rxn_id],
                         model=self.model) for rxn_id in rxn_ids]


class _Reaction(object):
    __slots__ = ['_rxn_dict', 'reactants', 'model', 'products', 'species']
    """
    Store reactions in object form for pretty-printing
    """
    def __init__(self, rxn_dict=None, model=None, species=None):
        self._rxn_dict = rxn_dict

        if model is None:
            raise ValueError('Must specify model or species list')

        self.model = model

        if species:
            self.species = species
        else:
            self.species = model.species

        self.reactants = collections.defaultdict(int)
        self.products = collections.defaultdict(int)

        for r_id in rxn_dict['reactants']:
            self.reactants[r_id] += 1

        for p_id in rxn_dict['products']:
            self.products[p_id] += 1

    @property
    def reversible(self):
        return self._rxn_dict.get('reversible', None)

    @property
    def reverse(self):
        return self._rxn_dict.get('reverse', None)

    @property
    def rules(self):
        return [self.model.rules[r] for r in self._rxn_dict['rule']]

    def add_rule(self, rule):
        if rule.name not in self._rxn_dict['rule']:
            self._rxn_dict['rule'].append(rule.name)

    @property
    def rate(self):
        return self._rxn_dict['rate']

    def __repr__(self):
        return 'Rxn (%s): \n    Reactants: %s\n    Products: %s\n    ' \
               'Rate: %s\n    Rules: %s' % (
                    'reversible' if self.reversible else
                    ('one-way [reverse]' if self.reverse else
                        'one-way'),
                    self._repr_species_dict(self.reactants),
                    self._repr_species_dict(self.products),
                    self.rate,
                    self.rules
               )

    def __cmp__(self, other):
        try:
            return self._rxn_dict == other._rxn_dict
        except AttributeError:
            return False

    def _repr_species_dict(self, species_dict):
        return '{%s}' % ', '.join(["'__s%d': %s" % (k, self.species[k])
                                   for k in sorted(species_dict.keys())])<|MERGE_RESOLUTION|>--- conflicted
+++ resolved
@@ -186,13 +186,8 @@
         for sc in mp.site_conditions.values():
             if isinstance(sc, int):
                 bonds_used.append(sc)
-<<<<<<< HEAD
             elif not isinstance(sc, str) and \
-                    isinstance(sc, collections.Iterable):
-=======
-            elif not isinstance(sc, basestring) and \
                     isinstance(sc, Iterable):
->>>>>>> a6e44745
                 [bonds_used.append(b) for b in sc if isinstance(b, int)]
 
     if pat is None:
